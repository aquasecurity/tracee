package cmd

import (
	"fmt"
	"os"
	"os/exec"
	"regexp"
	"strings"
	"sync"

	"github.com/spf13/cobra"

	"github.com/aquasecurity/tracee"
	"github.com/aquasecurity/tracee/common/errfmt"
	"github.com/aquasecurity/tracee/common/logger"
	"github.com/aquasecurity/tracee/pkg/cmd/initialize/sigs"
	"github.com/aquasecurity/tracee/pkg/events"
	"github.com/aquasecurity/tracee/pkg/signatures/signature"
	"github.com/aquasecurity/tracee/types/detect"
)

var (
	// signaturesOnce ensures signatures are loaded only once
	signaturesOnce sync.Once
	// loadedSignatures stores the loaded signatures for reuse
	loadedSignatures []detect.Signature
	// signaturesLoaded indicates whether signature loading was attempted and successful
	signaturesLoaded bool
)

// ensureSignaturesLoaded loads signatures if not already loaded
func ensureSignaturesLoaded() {
	signaturesOnce.Do(func() {
		signatures, _, err := signature.Find([]string{}, nil)
		if err != nil {
			logger.Debugw("Failed to find signatures", "err", err)
			return
		}
		if len(signatures) == 0 {
			logger.Debugw("No signatures found")
			return
		}
		sigs.CreateEventsFromSignatures(events.StartSignatureID, signatures)
		loadedSignatures = signatures
		signaturesLoaded = true
	})
}

func init() {
	rootCmd.AddCommand(manCmd)

	// add subcommands to manCmd
	manCmd.AddCommand(
		buffersCmd,
		capabilitiesCmd,
		captureCmd,
		configCmd,
<<<<<<< HEAD
		containersCmd,
		eventCmd,
=======
		enrichCmd,
>>>>>>> 314dbb49
		eventsCmd,
		logCmd,
		outputCmd,
		scopeCmd,
		serverCmd,
	)
}

var manCmd = &cobra.Command{
	Use:     "man",
	Aliases: []string{"m"},
	Short:   "Open manual pages for tracee flags and events",
	Long: `Open manual pages for tracee flags and events.

This command provides access to detailed documentation for tracee flags and events.
Use the available subcommands to access documentation for specific topics.

Examples:
  tracee man cache          # Open manual page for --cache flag
  tracee man events         # Open manual page for --events flag
  tracee man event bpf_attach # Open documentation for the 'bpf_attach' event`,
	Run: func(cmd *cobra.Command, args []string) {
		// if here, no valid subcommand was provided
		if err := cmd.Help(); err != nil {
			fmt.Fprintf(os.Stderr, "Error: %s\n", err)
			os.Exit(1)
		}
	},
	DisableFlagsInUseLine: true,
}

var capabilitiesCmd = &cobra.Command{
	Use:     "capabilities",
	Aliases: []string{"C"},
	Short:   "Show manual page for the --capabilities flag",
	RunE: func(cmd *cobra.Command, args []string) error {
		return runManForFlag("capabilities")
	},
}

var captureCmd = &cobra.Command{
	Use:     "capture",
	Aliases: []string{"c"},
	Short:   "Show manual page for the --capture flag",
	RunE: func(cmd *cobra.Command, args []string) error {
		return runManForFlag("capture")
	},
}

var configCmd = &cobra.Command{
	Use:     "config",
	Aliases: []string{},
	Short:   "Show manual page for the --config flag",
	RunE: func(cmd *cobra.Command, args []string) error {
		return runManForFlag("config")
	},
}

var enrichCmd = &cobra.Command{
	Use:     "enrich",
	Aliases: []string{},
	Short:   "Show manual page for the --enrich flag",
	RunE: func(cmd *cobra.Command, args []string) error {
		return runManForFlag("enrich")
	},
}

var eventsCmd = &cobra.Command{
	Use:     "events",
	Aliases: []string{"e"},
	Short:   "Show manual page for the --events flag",
	RunE: func(cmd *cobra.Command, args []string) error {
		return runManForFlag("events")
	},
}

var logCmd = &cobra.Command{
	Use:     "log",
	Aliases: []string{"l"},
	Short:   "Show manual page for the --log flag",
	RunE: func(cmd *cobra.Command, args []string) error {
		return runManForFlag("log")
	},
}

var outputCmd = &cobra.Command{
	Use:     "output",
	Aliases: []string{"o"},
	Short:   "Show manual page for the --output flag",
	RunE: func(cmd *cobra.Command, args []string) error {
		return runManForFlag("output")
	},
}

var scopeCmd = &cobra.Command{
	Use:     "scope",
	Aliases: []string{"s"},
	Short:   "Show manual page for the --scope flag",
	RunE: func(cmd *cobra.Command, args []string) error {
		return runManForFlag("scope")
	},
}

var serverCmd = &cobra.Command{
	Use:     "server",
	Aliases: []string{},
	Short:   "Show manual page for the --server flag",
	RunE: func(cmd *cobra.Command, args []string) error {
		return runManForFlag("server")
	},
}

var eventCmd = &cobra.Command{
	Use:   "event [event-name]",
	Short: "Show manual page for a specific event",
	Args:  cobra.ExactArgs(1),
	RunE: func(cmd *cobra.Command, args []string) error {
		return showEventDocumentation(args[0])
	},
}

var buffersCmd = &cobra.Command{
	Use:     "buffers",
	Aliases: []string{"b"},
	Short:   "Show manual page for the --buffers flag",
	RunE: func(cmd *cobra.Command, args []string) error {
		return runManForFlag("buffers")
	},
}

// runManForFlag runs man for the specified flag name
func runManForFlag(flagName string) error {
	// Read the embedded manual page
	manFileName := fmt.Sprintf("docs/man/%s.1", flagName)
	manContent, err := tracee.ManPagesBundle.ReadFile(manFileName)
	if err != nil {
		return errfmt.Errorf("manual page not found for %s: %v", flagName, err)
	}

	// Create a temporary file with the manual content
	tmpFile, err := os.CreateTemp("", fmt.Sprintf("tracee-man-%s-*.1", flagName))
	if err != nil {
		return errfmt.WrapError(err)
	}
	defer func() {
		_ = tmpFile.Close()
		_ = os.Remove(tmpFile.Name())
	}()

	// Write the embedded content to the temporary file
	if _, err := tmpFile.Write(manContent); err != nil {
		return errfmt.WrapError(err)
	}

	// Close the file so man can read it
	if err := tmpFile.Close(); err != nil {
		return errfmt.WrapError(err)
	}

	// Try to find man command in PATH
	manPath, err := exec.LookPath("man")
	if err != nil {
		// Fallback: display content directly without man formatting
		fmt.Println("Note: 'man' command not found - displaying unformatted documentation")
		fmt.Println()
		cleanContent := cleanGroffFormatting(string(manContent))
		fmt.Print(cleanContent)
		return nil
	}

	// Execute man on the temporary file
	cmd := exec.Command(manPath, tmpFile.Name())
	cmd.Stdin = os.Stdin
	cmd.Stdout = os.Stdout
	cmd.Stderr = os.Stderr

	err = cmd.Run()
	return errfmt.WrapError(err)
}

// showEventDocumentation displays documentation for a specific event
func showEventDocumentation(eventName string) error {
	// Ensure signatures are loaded (will only load once)
	ensureSignaturesLoaded()

	// Check if event exists first
	eventID, found := events.Core.GetDefinitionIDByName(eventName)
	if !found {
		fmt.Printf("Event '%s' not found.\n\n", eventName)
		fmt.Println("To see all available events, run:")
		fmt.Println("  tracee list")
		return nil
	}

	// Try to use embedded man page
	manFileName := fmt.Sprintf("docs/man/%s.1", eventName)
	if manContent, err := tracee.ManPagesBundle.ReadFile(manFileName); err == nil {
		return displayManPage(manContent, eventName)
	}

	// Fallback: show basic information about the event
	definition := events.Core.GetDefinitionByID(eventID)
	fmt.Printf("Event: %s\n", definition.GetName())
	fmt.Printf("Description: %s\n", definition.GetDescription())
	fmt.Printf("ID: %d\n", definition.GetID())
	if definition.IsSyscall() {
		fmt.Println("Type: System call")
		fmt.Printf("\nFor detailed documentation about the '%s' system call, run:\n", definition.GetName())
		fmt.Printf("  man 2 %s\n", definition.GetName())
	} else if definition.IsSignature() {
		fmt.Println("Type: Security signature")
		fmt.Println("\nNo detailed documentation available for this event.")
	} else if definition.IsNetwork() {
		fmt.Println("Type: Network event")
		fmt.Println("\nNo detailed documentation available for this event.")
	} else {
		fmt.Println("Type: Built-in event")
		fmt.Println("\nNo detailed documentation available for this event.")
	}
	return nil
}

// displayManPage displays a man page using the system man command or fallback
func displayManPage(manContent []byte, name string) error {
	// Try to find man command in PATH
	manPath, err := exec.LookPath("man")
	if err != nil {
		// Fallback: display content directly without man formatting
		fmt.Println("Note: 'man' command not found - displaying unformatted documentation")
		fmt.Println()
		cleanContent := cleanGroffFormatting(string(manContent))
		fmt.Print(cleanContent)
		return nil
	}

	// Create a temporary file with the manual content
	tmpFile, err := os.CreateTemp("", fmt.Sprintf("tracee-man-%s-*.1", name))
	if err != nil {
		return errfmt.WrapError(err)
	}
	defer func() {
		_ = tmpFile.Close()
		_ = os.Remove(tmpFile.Name())
	}()

	// Write the embedded content to the temporary file
	if _, err := tmpFile.Write(manContent); err != nil {
		return errfmt.WrapError(err)
	}

	// Close the file so man can read it
	if err := tmpFile.Close(); err != nil {
		return errfmt.WrapError(err)
	}

	// Execute man on the temporary file
	cmd := exec.Command(manPath, tmpFile.Name())
	cmd.Stdin = os.Stdin
	cmd.Stdout = os.Stdout
	cmd.Stderr = os.Stderr

	err = cmd.Run()
	return errfmt.WrapError(err)
}

// cleanGroffFormatting removes groff/troff formatting directives for plain text display
func cleanGroffFormatting(content string) string {
	lines := strings.Split(content, "\n")
	var cleanLines []string

	// Regex patterns for common groff formatting
	formattingRegex := regexp.MustCompile(`\\f\[[BR]\]|\\f\[R\]|\\-`)

	for _, line := range lines {
		// Skip lines that start with groff directives
		if strings.HasPrefix(strings.TrimSpace(line), ".") {
			continue
		}

		// Remove inline formatting codes
		cleanLine := formattingRegex.ReplaceAllString(line, "")

		// Only add non-empty lines or preserve intentional spacing
		if strings.TrimSpace(cleanLine) != "" || strings.TrimSpace(line) == "" {
			cleanLines = append(cleanLines, cleanLine)
		}
	}

	return strings.Join(cleanLines, "\n")
}<|MERGE_RESOLUTION|>--- conflicted
+++ resolved
@@ -55,12 +55,8 @@
 		capabilitiesCmd,
 		captureCmd,
 		configCmd,
-<<<<<<< HEAD
-		containersCmd,
 		eventCmd,
-=======
 		enrichCmd,
->>>>>>> 314dbb49
 		eventsCmd,
 		logCmd,
 		outputCmd,
