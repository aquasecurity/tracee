--- conflicted
+++ resolved
@@ -8,11 +8,8 @@
 	"io/ioutil"
 	"os"
 	"os/signal"
-<<<<<<< HEAD
 	"strings"
-=======
 	"strconv"
->>>>>>> 4b9bad27
 
 	bpf "github.com/iovisor/gobpf/bcc"
 )
@@ -631,7 +628,6 @@
 			return nil, err
 		}
 		res = PrintSocketType(t)
-<<<<<<< HEAD
 	case R_PATH_T:
 		rp, err := readStringFromBuff(dataBuff)
 		if err != nil {
@@ -640,7 +636,6 @@
 		rpParts := strings.Split(rp, "/")
 		reverseStringSlice(rpParts)
 		res = strings.Join(rpParts, "/")
-=======
 	case PRCTL_OPT_T:
 		op, err := readInt32FromBuff(dataBuff)
 		if err != nil {
@@ -653,7 +648,6 @@
 			return nil, err
 		}
 		res = PrintPrctlOption(req)
->>>>>>> 4b9bad27
 	default:
 		// if we don't recognize the arg type, we can't parse the rest of the buffer
 		return nil, fmt.Errorf("error unknown arg type %v", at)
