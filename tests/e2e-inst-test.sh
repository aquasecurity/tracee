#!/bin/bash

#
# This test is executed by github workflows inside the action runners
#

ARCH=$(uname -m)

TRACEE_STARTUP_TIMEOUT=30
TRACEE_SHUTDOWN_TIMEOUT=30
TRACEE_RUN_TIMEOUT=60
SCRIPT_TMP_DIR=/tmp
TRACEE_TMP_DIR=/tmp/tracee

# Default test to run if no other is given
TESTS=${INSTTESTS:=VFS_WRITE CONTAINERS_DATA_SOURCE WRITABLE_DATA_SOURCE DNS_DATA_SOURCE PROCTREE_DATA_SOURCE PROCESS_EXECUTE_FAILED LSM_TEST}

# Command line options
KEEP_ARTIFACTS=0

# Parse command line arguments
while [[ $# -gt 0 ]]; do
    case $1 in
        --keep-artifacts)
            KEEP_ARTIFACTS=1
            shift
            ;;
        -h|--help)
            echo "Usage: $0 [--keep-artifacts] [--help]"
            echo "  --keep-artifacts    Don't delete test artifacts (logs and output files) after completion"
            echo "  --help              Show this help message"
            exit 0
            ;;
        *)
            echo "Unknown option: $1"
            echo "Use --help for usage information"
            exit 1
            ;;
    esac
done

info_exit() {
    echo -n "INFO: "
    echo "$@"
    exit 0
}

info() {
    echo -n "INFO: "
    echo "$@"
}

error_exit() {
    echo -n "ERROR: "
    echo "$@"
    exit 1
}

# Function to filter logs and show only WARN, ERROR, FATAL levels
filter_critical_logs() {
    local logfile="$1"
    if [[ -f "$logfile" ]]; then
        grep -E "(WARN|ERROR|FATAL)" "$logfile" || echo "No WARN, ERROR, or FATAL logs found"
    else
        echo "Log file not found: $logfile"
    fi
}

if [[ $UID -ne 0 ]]; then
    error_exit "need root privileges"
fi

. /etc/os-release

if [[ ! -d ./signatures ]]; then
    error_exit "need to be in tracee root directory"
fi

rm -rf ${TRACEE_TMP_DIR:?}/* || error_exit "could not delete $TRACEE_TMP_DIR"

KERNEL=$(uname -r)
KERNEL_MAJ=$(echo "$KERNEL" | cut -d'.' -f1)

if [[ $KERNEL_MAJ -lt 5 && "$KERNEL" != *"el8"* ]]; then
    info_exit "skip test in kernels < 5.0 (and not RHEL)"
fi

SCRIPT_PATH="$(readlink -f "$0")"
SCRIPT_DIR="$(dirname "$SCRIPT_PATH")"
TESTS_DIR="$SCRIPT_DIR/e2e-inst-signatures/scripts"
SIG_DIR="$SCRIPT_DIR/../dist/e2e-inst-signatures"

git config --global --add safe.directory "*"

info
info "= ENVIRONMENT ================================================="
info
info "KERNEL: ${KERNEL}"
info "CLANG: $(clang --version)"
info "GO: $(go version)"
info
info "= COMPILING TRACEE ============================================"
info
# make clean # if you want to be extra cautious
set -e
make -j"$(nproc)" all
make e2e-inst-signatures
set +e

# Check if tracee was built correctly

if [[ ! -x ./dist/tracee ]]; then
    error_exit "could not find tracee executable"
fi

logfile=$SCRIPT_TMP_DIR/tracee-log-$$
outputfile=$SCRIPT_TMP_DIR/output-$$

 # Run tracee

rm -f $outputfile
rm -f $logfile

skip_hooked_syscall=0
skip_ftrace_hook=0
skip_security_path_notify=0
skip_suspicious_syscall_source=0
skip_stack_pivot=0
lsm_test_not_supported=0

# Setup tests and skips
# Some tests might need special setup (like running before tracee)

for TEST in $TESTS; do
    case $TEST in
    HOOKED_SYSCALL)
        if [[ ! -d /lib/modules/${KERNEL}/build ]]; then
            info "skip hooked_syscall test, no kernel headers"
            skip_hooked_syscall=1
            continue
        fi
        if [[ "$KERNEL" == *"amzn"* ]]; then
            info "skip hooked_syscall test in amazon linux"
            skip_hooked_syscall=1
            continue
        fi
        if [[ $ARCH == "aarch64" ]]; then
            info "skip hooked_syscall test in aarch64"
            skip_hooked_syscall=1
            continue
        fi
        info "setting up hooked_syscall test"
        "${TESTS_DIR}"/hooked_syscall.sh
        ;;
    FTRACE_HOOK)
        if [[ ! -d /lib/modules/${KERNEL}/build ]]; then
            info "skip ftrace_hook test, no kernel headers"
            skip_ftrace_hook=1
            continue
        fi
        if [[ "$KERNEL" == *"amzn"* ]]; then
            info "skip ftrace_hook test in amazon linux"
            skip_ftrace_hook=1
            continue
        fi
        if [[ $ARCH == "aarch64" ]]; then
            info "skip ftrace_hook test in aarch64"
            skip_ftrace_hook=1
            continue
        fi
        info "setting up ftrace_hook test"
        "${TESTS_DIR}"/ftrace_hook.sh
        ;;
    SECURITY_PATH_NOTIFY)
        if ! grep -qw "security_path_notify" /proc/kallsyms; then
            info "skip security_path_notify test on kernel $(uname -r) (security hook doesn't exist)"
            skip_security_path_notify=1
            continue
        fi
        ;;
    SUSPICIOUS_SYSCALL_SOURCE|STACK_PIVOT)
        if cat /proc/kallsyms | grep -qP "trace.*vma_store"; then
            info "skip $TEST test on kernel $(uname -r) (VMAs stored in maple tree)"
            skip_suspicious_syscall_source=1
            skip_stack_pivot=1
            continue
        fi
        ;;
    LSM_TEST)
        # Test LSM BPF support using Tracee's actual BPF loading test
        info "testing LSM BPF support using actual BPF loading..."
        if ./dist/lsm-check -q; then
            info "LSM BPF support confirmed - test will run normally"
        else
            info "skip lsm_test on kernel $(uname -r) (LSM BPF not supported)"
            lsm_test_not_supported=1
            continue
        fi
        ;;
    esac
done

tracee_command="./dist/tracee \
                    --general workdir=$TRACEE_TMP_DIR \
                    --proctree source=both \
                    --output option:sort-events \
                    --output option:parse-arguments \
                    --output json:$outputfile \
<<<<<<< HEAD
                    --log level=debug \
                    --log file=$logfile \
                    --signatures-dir "$SIG_DIR" \
=======
                    --log debug \
                    --log file:$logfile \
                    --signatures search-paths=$SIG_DIR \
>>>>>>> 96391903
                    --dnscache enable \
                    --server grpc-address=unix:/tmp/tracee.sock \
                    --policy ./tests/policies/inst/"


eval "$tracee_command &"

# Wait tracee to start

times=0
timedout=0
while true; do
    times=$((times + 1))
    sleep 1
    if [[ -f $TRACEE_TMP_DIR/tracee.pid ]]; then
        info
        info "UP AND RUNNING"
        info
        break
    fi

    if [[ $times -gt $TRACEE_STARTUP_TIMEOUT ]]; then
        timedout=1
        break
    fi
done

# Tracee failed to start

if [[ $timedout -eq 1 ]]; then
    info
    info "$TEST: timed out"
    info "$TEST: FAILED. ERRORS:"
    info
    anyerror="${anyerror}$TEST,"
    filter_critical_logs "$logfile"

    exit 1
fi

# Allow tracee to start processing events

sleep 3

info "= RUNNING TESTS ================================================"
info
# Run tests, one by one

for TEST in $TESTS; do

    info
    info "= TEST: $TEST =============================================="
    info

    case $TEST in
    HOOKED_SYSCALL)
        # wait for tracee hooked event to be processed
        info "waiting for tracee hooked event to be processed"
        sleep 15
        ;;
    FTRACE_HOOK)
        info "waiting for tracee ftrace hook event to be processed"
        sleep 15
        ;;
    *)
        info "running test $TEST"
        timeout --preserve-status $TRACEE_RUN_TIMEOUT "${TESTS_DIR}"/"${TEST,,}".sh
        ;;
    esac
done


# So events can finish processing
sleep 5

# Stop tracee
# Make sure we exit tracee before checking output and log files

mapfile -t tracee_pids < <(pgrep -x tracee)
kill -SIGINT "${tracee_pids[@]}"
sleep $TRACEE_SHUTDOWN_TIMEOUT
kill -SIGKILL "${tracee_pids[@]}" >/dev/null 2>&1

anyerror=""
info "= CHECKING TESTS RESULTS ======================================"
info
# Check if the test has failed or not
for TEST in $TESTS; do
    found=0  # Initialize for each test iteration

    if [[ $skip_hooked_syscall -eq 1 && $TEST == "HOOKED_SYSCALL" ]]; then
        info "skipped $TEST test"
        continue
    fi
    if [[ $skip_ftrace_hook -eq 1 && $TEST == "FTRACE_HOOK" ]]; then
        info "skipped $TEST test"
        continue
    fi
    if [[ $skip_security_path_notify -eq 1 && $TEST == "SECURITY_PATH_NOTIFY" ]]; then
        info "skipped $TEST test"
        continue
    fi
    if [[ $skip_suspicious_syscall_source -eq 1 && $TEST == "SUSPICIOUS_SYSCALL_SOURCE" ]]; then
        info "skipped $TEST test"
        continue
    fi
    if [[ $skip_stack_pivot -eq 1 && $TEST == "STACK_PIVOT" ]]; then
        info "skipped $TEST test"
        continue
    fi
    if [[ $lsm_test_not_supported -eq 1 && $TEST == "LSM_TEST" ]]; then
        # LSM not supported - check for probe cancellation instead of events
        found=0
        if grep -q "Probe failed due to incompatible probe" $logfile && \
           grep -q 'Failing event.*lsm_test' $logfile; then
            # Verify event is not present in output (should not be)
            if ! cat $outputfile | jq .eventName | grep -q "$TEST"; then
                found=1
                info "LSM not supported: verified probe cancellation and event not present"
            else
                info "LSM not supported: probe cancellation found, but event present in output (unexpected)"
            fi
        else
            info "LSM not supported: probe cancellation message not found"
        fi
    else
        # Normal test: look for events in output
        cat $outputfile | jq .eventName | grep -q "$TEST" && found=1
    fi
    
    errors=$(cat $logfile | wc -l 2>/dev/null)

    if [[ $TEST == "BPF_ATTACH" ]]; then
        errors=0
    fi

    info
    if [[ $found -eq 1 ]]; then
        info "$TEST: SUCCESS"
    else
        anyerror="${anyerror}$TEST,"

        info "$TEST: FAILED, critical logs from tracee:"
        filter_critical_logs "$logfile"

        info "$TEST: FAILED, events from tracee:"
        cat $outputfile

        info "Tracee command:"
        echo "$tracee_command" | tr -s ' '

        info "Tracee process is running?"
        mapfile -t tracee_pids < <(pgrep -x tracee)
        if [[ -n "${tracee_pids[*]}" ]]; then
            info "YES, Tracee is still running (should not be, fix me!), pids: ${tracee_pids[*]}"
            info "Aborting tests"
            break
        else
            info "NO, Tracee is not running, as expected"
        fi
        info
    fi
    info
done

# Cleanup leftovers
if [[ $KEEP_ARTIFACTS -eq 0 ]]; then
    rm -f $outputfile
    rm -f $logfile
else
    info "Test artifacts preserved:"
    info "  Output file: $outputfile"
    info "  Log file: $logfile"
fi
rm -rf $TRACEE_TMP_DIR

# Print summary and exit with error if any test failed

info
if [[ $anyerror != "" ]]; then
    info "ALL TESTS: FAILED: ${anyerror::-1}"
    exit 1
fi

info "ALL TESTS: SUCCESS"

exit 0<|MERGE_RESOLUTION|>--- conflicted
+++ resolved
@@ -206,15 +206,9 @@
                     --output option:sort-events \
                     --output option:parse-arguments \
                     --output json:$outputfile \
-<<<<<<< HEAD
                     --log level=debug \
                     --log file=$logfile \
-                    --signatures-dir "$SIG_DIR" \
-=======
-                    --log debug \
-                    --log file:$logfile \
                     --signatures search-paths=$SIG_DIR \
->>>>>>> 96391903
                     --dnscache enable \
                     --server grpc-address=unix:/tmp/tracee.sock \
                     --policy ./tests/policies/inst/"
