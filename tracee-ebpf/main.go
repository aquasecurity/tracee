--- conflicted
+++ resolved
@@ -1055,16 +1055,12 @@
 		}
 		return bpfPath, nil
 	}
-<<<<<<< HEAD
-	bpfObjFileName := fmt.Sprintf("tracee.bpf.%s.%s.o", strings.ReplaceAll(tracee_engine.UnameRelease(), ".", "_"), strings.ReplaceAll(version, ".", "_"))
-=======
 
 	bpfObjFileName := fmt.Sprintf("tracee.bpf.%s.%s.o", strings.ReplaceAll(tracee.UnameRelease(), ".", "_"), strings.ReplaceAll(version, ".", "_"))
 	if bpf_core != "" {
 		bpfObjFileName = fmt.Sprintf("tracee.bpf.core.%s.o", strings.ReplaceAll(version, ".", "_"))
 	}
 
->>>>>>> 06851ee7
 	exePath, err := os.Executable()
 	if err != nil {
 		return "", err
