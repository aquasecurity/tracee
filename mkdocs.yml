site_name: Tracee
site_url: https://aquasecurity.github.io/tracee/
site_description: Runtime security and forensics using eBPF.
docs_dir: docs/
repo_name: GitHub
repo_url: https://github.com/aquasecurity/tracee
edit_uri: ""

nav:
  - Getting Started: index.md
  - Building:
    - Building Environment: building/environment.md
    - Building Containers: building/containers.md
    - Building non CO-RE: building/nocore-ebpf.md
    - OS Packaging: building/packaging.md
  - Installation:
    - Prerequisites: install/prerequisites.md
    - Kubernetes: install/kubernetes.md
    - Linux Headers: install/headers.md
    - Docker for Mac: install/docker-mac.md
  - Integrations: integrations.md
  - Configuration Options: config.md
  - Authoring Rules: rules-authoring.md
  - Available Rules: rules-index.md
  - Architecture: architecture.md
  - Tracing:
    - Getting Started: tracee-ebpf/index.md
    - Output Options: tracee-ebpf/output.md
    - Trace Options: tracee-ebpf/trace-options.md
    - Capturing Artifacts: tracee-ebpf/capture.md
<<<<<<< HEAD
    - Overriding OS needed files: tracee-ebpf/override-os-needed-files
  - FAQ: faq.md
  - Reference:
    - Further Reading: further-reading.md
=======
    - Overriding OS needed files: tracee-ebpf/override-os-needed-files.md
  - Tutorials:
      - Setup Development Machine with Vagrant: tutorials/setup-development-machine-with-vagrant.md
      - Deploy Tracee Grafana Dashboard: tutorials/deploy-grafana-dashboard.md
>>>>>>> 0a6519f4

theme:
    name: material
    language: 'en'
    logo: images/tracee_logo_only.png

markdown_extensions:
  - pymdownx.highlight
  - pymdownx.superfences
  - admonition
  - toc:
      permalink: true

extra:
  generator: false
  version:
    method: mike
    provider: mike

plugins:
  - search
  - macros<|MERGE_RESOLUTION|>--- conflicted
+++ resolved
@@ -28,17 +28,13 @@
     - Output Options: tracee-ebpf/output.md
     - Trace Options: tracee-ebpf/trace-options.md
     - Capturing Artifacts: tracee-ebpf/capture.md
-<<<<<<< HEAD
-    - Overriding OS needed files: tracee-ebpf/override-os-needed-files
-  - FAQ: faq.md
-  - Reference:
-    - Further Reading: further-reading.md
-=======
     - Overriding OS needed files: tracee-ebpf/override-os-needed-files.md
   - Tutorials:
       - Setup Development Machine with Vagrant: tutorials/setup-development-machine-with-vagrant.md
       - Deploy Tracee Grafana Dashboard: tutorials/deploy-grafana-dashboard.md
->>>>>>> 0a6519f4
+  - FAQ: faq.md
+  - Reference:
+    - Further Reading: further-reading.md
 
 theme:
     name: material
