package probes

import (
	"fmt"
	"net"
	"os"
	"strings"
	"syscall"

	bpf "github.com/aquasecurity/libbpfgo"
	"github.com/aquasecurity/libbpfgo/helpers"
)

//
// Probes:
//

// when attaching a traceProbe, by handle, to its eBPF program:
//
//   Handle == traceProbe (types: rawTracepoint, kprobe, kretprobe)
//
//     Attach(EventHandle)
//     Detach(EventHandle)
//
// when attaching a tcProbe, by handle, to its eBPF program:
//
//   Handle == tcProbe
//
//     Attach(EventHandle, *net.Interface)
//     Detach(EventHandle, *net.Interface)
//
// to detach all probes:
//
//     DetachAll()
//
// NOTE: keeping both interfaces with variadic args on **purpose** until we
//       define real use cases, by extending supported "probes" types (trace,
//       tc, socket, xdp, tunnel, cgroup, ...) **
//

type Probes interface {
	Attach(handle Handle, args ...interface{}) error
	Detach(handle Handle, args ...interface{}) error
	DetachAll() error
}

type probes struct {
	module *bpf.Module
	probes map[Handle]Probe
}

// Init initializes a Probes interface
func Init(module *bpf.Module, netEnabled bool) (Probes, error) {

	binaryPath, err := os.Executable()
	if err != nil {
		return &probes{}, fmt.Errorf("error getting tracee-ebpf path: %v", err)
	}

	allProbes := map[Handle]Probe{
		SysEnter:                   &traceProbe{eventName: "raw_syscalls:sys_enter", probeType: rawTracepoint, programName: "tracepoint__raw_syscalls__sys_enter"},
		SysExit:                    &traceProbe{eventName: "raw_syscalls:sys_exit", probeType: rawTracepoint, programName: "tracepoint__raw_syscalls__sys_exit"},
		SchedProcessFork:           &traceProbe{eventName: "sched:sched_process_fork", probeType: rawTracepoint, programName: "tracepoint__sched__sched_process_fork"},
		SchedProcessExec:           &traceProbe{eventName: "sched:sched_process_exec", probeType: rawTracepoint, programName: "tracepoint__sched__sched_process_exec"},
		SchedProcessExit:           &traceProbe{eventName: "sched:sched_process_exit", probeType: rawTracepoint, programName: "tracepoint__sched__sched_process_exit"},
		SchedSwitch:                &traceProbe{eventName: "sched:sched_switch", probeType: rawTracepoint, programName: "tracepoint__sched__sched_switch"},
		DoExit:                     &traceProbe{eventName: "do_exit", probeType: kprobe, programName: "trace_do_exit"},
		CapCapable:                 &traceProbe{eventName: "cap_capable", probeType: kprobe, programName: "trace_cap_capable"},
		VfsWrite:                   &traceProbe{eventName: "vfs_write", probeType: kprobe, programName: "trace_vfs_write"},
		VfsWriteRet:                &traceProbe{eventName: "vfs_write", probeType: kretprobe, programName: "trace_ret_vfs_write"},
		VfsWriteV:                  &traceProbe{eventName: "vfs_writev", probeType: kprobe, programName: "trace_vfs_writev"},
		VfsWriteVRet:               &traceProbe{eventName: "vfs_writev", probeType: kretprobe, programName: "trace_ret_vfs_writev"},
		KernelWrite:                &traceProbe{eventName: "__kernel_write", probeType: kprobe, programName: "trace_kernel_write"},
		KernelWriteRet:             &traceProbe{eventName: "__kernel_write", probeType: kretprobe, programName: "trace_ret_kernel_write"},
		CgroupAttachTask:           &traceProbe{eventName: "cgroup:cgroup_attach_task", probeType: rawTracepoint, programName: "tracepoint__cgroup__cgroup_attach_task"},
		CgroupMkdir:                &traceProbe{eventName: "cgroup:cgroup_mkdir", probeType: rawTracepoint, programName: "tracepoint__cgroup__cgroup_mkdir"},
		CgroupRmdir:                &traceProbe{eventName: "cgroup:cgroup_rmdir", probeType: rawTracepoint, programName: "tracepoint__cgroup__cgroup_rmdir"},
		SecurityBPRMCheck:          &traceProbe{eventName: "security_bprm_check", probeType: kprobe, programName: "trace_security_bprm_check"},
		SecurityFileOpen:           &traceProbe{eventName: "security_file_open", probeType: kprobe, programName: "trace_security_file_open"},
		SecurityFilePermission:     &traceProbe{eventName: "security_file_permission", probeType: kprobe, programName: "trace_security_file_permission"},
		SecuritySocketCreate:       &traceProbe{eventName: "security_socket_create", probeType: kprobe, programName: "trace_security_socket_create"},
		SecuritySocketListen:       &traceProbe{eventName: "security_socket_listen", probeType: kprobe, programName: "trace_security_socket_listen"},
		SecuritySocketConnect:      &traceProbe{eventName: "security_socket_connect", probeType: kprobe, programName: "trace_security_socket_connect"},
		SecuritySocketAccept:       &traceProbe{eventName: "security_socket_accept", probeType: kprobe, programName: "trace_security_socket_accept"},
		SecuritySocketBind:         &traceProbe{eventName: "security_socket_bind", probeType: kprobe, programName: "trace_security_socket_bind"},
		SecuritySocketSetsockopt:   &traceProbe{eventName: "security_socket_setsockopt", probeType: kprobe, programName: "trace_security_socket_setsockopt"},
		SecuritySbMount:            &traceProbe{eventName: "security_sb_mount", probeType: kprobe, programName: "trace_security_sb_mount"},
		SecurityBPF:                &traceProbe{eventName: "security_bpf", probeType: kprobe, programName: "trace_security_bpf"},
		SecurityBPFMap:             &traceProbe{eventName: "security_bpf_map", probeType: kprobe, programName: "trace_security_bpf_map"},
		SecurityKernelReadFile:     &traceProbe{eventName: "security_kernel_read_file", probeType: kprobe, programName: "trace_security_kernel_read_file"},
		SecurityKernelPostReadFile: &traceProbe{eventName: "security_kernel_post_read_file", probeType: kprobe, programName: "trace_security_kernel_post_read_file"},
		SecurityInodeMknod:         &traceProbe{eventName: "security_inode_mknod", probeType: kprobe, programName: "trace_security_inode_mknod"},
		SecurityInodeSymlink:       &traceProbe{eventName: "security_inode_symlink", probeType: kprobe, programName: "trace_security_inode_symlink"},
		SecurityInodeUnlink:        &traceProbe{eventName: "security_inode_unlink", probeType: kprobe, programName: "trace_security_inode_unlink"},
		SecurityMmapAddr:           &traceProbe{eventName: "security_mmap_addr", probeType: kprobe, programName: "trace_mmap_alert"},
		SecurityMmapFile:           &traceProbe{eventName: "security_mmap_file", probeType: kprobe, programName: "trace_security_mmap_file"},
		DoSplice:                   &traceProbe{eventName: "do_splice", probeType: kprobe, programName: "trace_do_splice"},
		DoSpliceRet:                &traceProbe{eventName: "do_splice", probeType: kretprobe, programName: "trace_ret_do_splice"},
		ProcCreate:                 &traceProbe{eventName: "proc_create", probeType: kprobe, programName: "trace_proc_create"},
		SecurityFileMProtect:       &traceProbe{eventName: "security_file_mprotect", probeType: kprobe, programName: "trace_security_file_mprotect"},
		CommitCreds:                &traceProbe{eventName: "commit_creds", probeType: kprobe, programName: "trace_commit_creds"},
		SwitchTaskNS:               &traceProbe{eventName: "switch_task_namespaces", probeType: kprobe, programName: "trace_switch_task_namespaces"},
		ARMKprobe:                  &traceProbe{eventName: "arm_kprobe", probeType: kprobe, programName: "trace_arm_kprobe"},
		CallUsermodeHelper:         &traceProbe{eventName: "call_usermodehelper", probeType: kprobe, programName: "trace_call_usermodehelper"},
		DebugfsCreateFile:          &traceProbe{eventName: "debugfs_create_file", probeType: kprobe, programName: "trace_debugfs_create_file"},
		DebugfsCreateDir:           &traceProbe{eventName: "debugfs_create_dir", probeType: kprobe, programName: "trace_debugfs_create_dir"},
		DeviceAdd:                  &traceProbe{eventName: "device_add", probeType: kprobe, programName: "trace_device_add"},
		RegisterChrdev:             &traceProbe{eventName: "__register_chrdev", probeType: kprobe, programName: "trace___register_chrdev"},
		RegisterChrdevRet:          &traceProbe{eventName: "__register_chrdev", probeType: kretprobe, programName: "trace_ret__register_chrdev"},
		DoInitModule:               &traceProbe{eventName: "do_init_module", probeType: kprobe, programName: "trace_do_init_module"},
		DoInitModuleRet:            &traceProbe{eventName: "do_init_module", probeType: kretprobe, programName: "trace_ret_do_init_module"},
		LoadElfPhdrs:               &traceProbe{eventName: "load_elf_phdrs", probeType: kprobe, programName: "trace_load_elf_phdrs"},
		Filldir64:                  &traceProbe{eventName: "filldir64", probeType: kprobe, programName: "trace_filldir64"},
		TaskRename:                 &traceProbe{eventName: "task:task_rename", probeType: rawTracepoint, programName: "tracepoint__task__task_rename"},
		UDPSendmsg:                 &traceProbe{eventName: "udp_sendmsg", probeType: kprobe, programName: "trace_udp_sendmsg"},
		UDPDisconnect:              &traceProbe{eventName: "__udp_disconnect", probeType: kprobe, programName: "trace_udp_disconnect"},
		UDPDestroySock:             &traceProbe{eventName: "udp_destroy_sock", probeType: kprobe, programName: "trace_udp_destroy_sock"},
		UDPv6DestroySock:           &traceProbe{eventName: "udpv6_destroy_sock", probeType: kprobe, programName: "trace_udpv6_destroy_sock"},
		InetSockSetState:           &traceProbe{eventName: "sock:inet_sock_set_state", probeType: rawTracepoint, programName: "tracepoint__inet_sock_set_state"},
		TCPConnect:                 &traceProbe{eventName: "tcp_connect", probeType: kprobe, programName: "trace_tcp_connect"},
		ICMPRecv:                   &traceProbe{eventName: "icmp_rcv", probeType: kprobe, programName: "trace_icmp_rcv"},
		ICMPSend:                   &traceProbe{eventName: "__icmp_send", probeType: kprobe, programName: "trace_icmp_send"},
		ICMPv6Recv:                 &traceProbe{eventName: "icmpv6_rcv", probeType: kprobe, programName: "trace_icmpv6_rcv"},
		ICMPv6Send:                 &traceProbe{eventName: "icmp6_send", probeType: kprobe, programName: "trace_icmp6_send"},
		Pingv4Sendmsg:              &traceProbe{eventName: "ping_v4_sendmsg", probeType: kprobe, programName: "trace_ping_v4_sendmsg"},
		Pingv6Sendmsg:              &traceProbe{eventName: "ping_v6_sendmsg", probeType: kprobe, programName: "trace_ping_v6_sendmsg"},
		DefaultTcIngress:           &tcProbe{programName: "tc_ingress", tcAttachPoint: bpf.BPFTcIngress},
		DefaultTcEgress:            &tcProbe{programName: "tc_egress", tcAttachPoint: bpf.BPFTcEgress, skipLoopback: true},
<<<<<<< HEAD
		SecurityInodeRename:        &traceProbe{eventName: "security_inode_rename", probeType: kprobe, programName: "trace_security_inode_rename"},
=======
		PrintSyscallTable:          &uProbe{eventName: "print_syscall_table", binaryPath: binaryPath, symbolName: "github.com/aquasecurity/tracee/pkg/ebpf.(*Tracee).triggerSyscallsIntegrityCheckCall", programName: "uprobe_syscall_trigger"},
		PrintNetSeqOps:             &uProbe{eventName: "print_net_seq_ops", binaryPath: binaryPath, symbolName: "github.com/aquasecurity/tracee/pkg/ebpf.(*Tracee).triggerSeqOpsIntegrityCheckCall", programName: "uprobe_seq_ops_trigger"},
>>>>>>> 70975338
	}

	// disable autoload for network related eBPF programs in network is disabled
	if !netEnabled {
		for _, p := range allProbes {
			if tc, ok := p.(*tcProbe); ok {
				tc.autoload(module, false)
			}
		}
	}

	return &probes{
		probes: allProbes,
		module: module,
	}, nil
}

// Attach attaches given handle's program to its hook
func (p *probes) Attach(handle Handle, args ...interface{}) error {
	if _, ok := p.probes[handle]; !ok {
		return fmt.Errorf("probe handle (%d) does not exist", handle)
	}

	return p.probes[handle].attach(p.module, args...)
}

// Detach detaches given handle's program from its hook
func (p *probes) Detach(handle Handle, args ...interface{}) error {
	if _, ok := p.probes[handle]; !ok {
		return fmt.Errorf("probe handle (%d) does not exist", handle)
	}

	return p.probes[handle].detach(args...)
}

// DetachAll detaches all existing probes (programs from their hooks)
func (p *probes) DetachAll() error {
	for _, pr := range p.probes {
		err := pr.detach()
		if err != nil {
			return err
		}
	}

	return nil
}

// Autoload disables autoload feature for a given handle's program
func (p *probes) Autoload(handle Handle, autoload bool) error {
	return p.probes[handle].autoload(p.module, autoload)
}

//
// probe
//

type probeType uint8

const (
	kprobe        = iota // github.com/iovisor/bcc/blob/master/docs/reference_guide.md#1-kp
	kretprobe            // github.com/iovisor/bcc/blob/master/docs/reference_guide.md#1-kp
	tracepoint           // github.com/iovisor/bcc/blob/master/docs/reference_guide.md#3-tracep
	rawTracepoint        // github.com/iovisor/bcc/blob/master/docs/reference_guide.md#7-raw-tracep
)

type Probe interface {
	attach(module *bpf.Module, args ...interface{}) error
	detach(...interface{}) error
	autoload(module *bpf.Module, autoload bool) error
}

//
// traceProbe
//

type traceProbe struct {
	probeType   probeType
	eventName   string
	programName string
	bpfLink     *bpf.BPFLink
}

// attach attaches an eBPF program to its probe
func (p *traceProbe) attach(module *bpf.Module, args ...interface{}) error {
	var link *bpf.BPFLink

	if p.bpfLink != nil {
		return nil // already attached, it is ok to call attach again
	}

	if module == nil {
		return fmt.Errorf("incorrect arguments for event: %s", p.eventName)
	}

	prog, err := module.GetProgram(p.programName)
	if err != nil {
		return err
	}

	switch p.probeType {
	case kprobe:
		link, err = prog.AttachKprobe(p.eventName)
	case kretprobe:
		link, err = prog.AttachKretprobe(p.eventName)
	case tracepoint:
		tp := strings.Split(p.eventName, ":")
		tpClass := tp[0]
		tpEvent := tp[1]
		link, err = prog.AttachTracepoint(tpClass, tpEvent)
	case rawTracepoint:
		tpEvent := strings.Split(p.eventName, ":")[1]
		link, err = prog.AttachRawTracepoint(tpEvent)
	}

	if err != nil {
		return fmt.Errorf("failed to attach event: %s (%v)", p.eventName, err)
	}

	p.bpfLink = link

	return nil
}

// detach detaches an eBPF program from its probe
func (p *traceProbe) detach(args ...interface{}) error {
	var err error

	if p.bpfLink == nil {
		return nil // already detached, it is ok to call detach again
	}

	err = p.bpfLink.Destroy()
	if err != nil {
		return fmt.Errorf("failed to detach event: %s (%v)", p.eventName, err)
	}

	p.bpfLink = nil // NOTE: needed so a new call to bpf_link__destroy() works

	return nil
}

// autoload sets an eBPF program to autoload (true|false)
func (p *traceProbe) autoload(module *bpf.Module, autoload bool) error {
	return enableDisableAutoload(module, p.programName, autoload)
}

//
// uProbe
//

type uProbe struct {
	eventName   string
	programName string // eBPF program to execute when uprobe triggered
	binaryPath  string // ELF file path to attach uprobe to
	symbolName  string // ELF binary symbol to attach uprobe to
	bpfLink     *bpf.BPFLink
}

// attach attaches an eBPF program to its probe
func (p *uProbe) attach(module *bpf.Module, args ...interface{}) error {
	var link *bpf.BPFLink

	if p.bpfLink != nil {
		return nil // already attached, it is ok to call attach again
	}

	if module == nil {
		return fmt.Errorf("incorrect arguments for event: %s", p.eventName)
	}

	prog, err := module.GetProgram(p.programName)
	if err != nil {
		return err
	}

	offset, err := helpers.SymbolToOffset(p.binaryPath, p.symbolName)
	if err != nil {
		return fmt.Errorf("error finding %s function offset: %v", p.symbolName, err)
	}

	link, err = prog.AttachUprobe(-1, p.binaryPath, offset)
	if err != nil {
		return fmt.Errorf("error attaching uprobe on %s: %v", p.symbolName, err)
	}

	p.bpfLink = link

	return nil
}

// detach detaches an eBPF program from its probe
func (p *uProbe) detach(args ...interface{}) error {
	var err error

	if p.bpfLink == nil {
		return nil // already detached, it is ok to call detach again
	}

	err = p.bpfLink.Destroy()
	if err != nil {
		return fmt.Errorf("failed to detach event: %s (%v)", p.eventName, err)
	}

	p.bpfLink = nil // NOTE: needed so a new call to bpf_link__destroy() works

	return nil
}

// autoload sets an eBPF program to autoload (true|false)
func (p *uProbe) autoload(module *bpf.Module, autoload bool) error {
	return enableDisableAutoload(module, p.programName, autoload)
}

//
// tcProbe
//

type tcProbe struct {
	programName   string
	tcHooks       map[*net.Interface]*bpf.TcHook
	tcAttachPoint bpf.TcAttachPoint
	skipLoopback  bool
}

// attach attaches an eBPF program to its probe
func (p *tcProbe) attach(module *bpf.Module, args ...interface{}) error {

	return p.attachOrDetach(module, args...)
}

// detach detaches an eBPF program from its probe
func (p *tcProbe) detach(args ...interface{}) error {
	return p.attachOrDetach(nil, args...)
}

// attachOrDetach resolves variadic argument and calls appropriate function
func (p *tcProbe) attachOrDetach(module *bpf.Module, args ...interface{}) error {
	var netIface *net.Interface

	for _, arg := range args {
		switch a := arg.(type) {
		case *net.Interface:
			netIface = a
		}
	}

	if module != nil {
		return p.attachTc(module, netIface)
	}

	if netIface == nil { // detach from all if no interface given
		return p.detachTcAll(module)
	}

	return p.detachTc(module, netIface)
}

// attachTc attaches a tc program to a given interface
func (p *tcProbe) attachTc(module *bpf.Module, netIface *net.Interface) error {
	var err error

	if netIface == nil {
		return fmt.Errorf("missing interface to attach to: %s", p.programName)
	}

	// loopback devices are special, some tc probes should be skipped
	isNetIfaceLo := netIface.Flags&net.FlagLoopback == net.FlagLoopback
	if isNetIfaceLo && p.skipLoopback {
		return nil
	}

	if _, ok := p.tcHooks[netIface]; ok {
		return fmt.Errorf("%s already attached to %s", p.programName, netIface.Name)
	}

	hook := module.TcHookInit()
	if hook == nil {
		return fmt.Errorf("could not initialize TcHook %s", p.programName)
	}

	err = hook.SetInterfaceByName(netIface.Name)
	if err != nil {
		return fmt.Errorf("failed to set tc hook interface: %v", err)
	}

	hook.SetAttachPoint(p.tcAttachPoint)

	err = hook.Create()
	if err != nil {
		if errno, ok := err.(syscall.Errno); ok && errno != syscall.EEXIST {
			return fmt.Errorf("tc hook create: %v", err)
		}
	}

	prog, _ := module.GetProgram(p.programName)
	if prog == nil {
		return fmt.Errorf("could not find tc program %s", p.programName)
	}

	tcOpts := bpf.TcOpts{ProgFd: int(prog.GetFd())}

	err = hook.Attach(&tcOpts)
	if err != nil {
		return fmt.Errorf("tc attach: %v", err)
	}

	if p.tcHooks == nil {
		p.tcHooks = make(map[*net.Interface]*bpf.TcHook)
	}

	p.tcHooks[netIface] = hook

	return err
}

// detachTc detaches a tc program from a given interface it is attached to
func (p *tcProbe) detachTc(module *bpf.Module, netIface *net.Interface) error {
	var err error

	if _, ok := p.tcHooks[netIface]; !ok {
		return fmt.Errorf("%s not attached to %s", p.programName, netIface.Name)
	}

	hook := p.tcHooks[netIface]

	// TODO: https://github.com/aquasecurity/tracee/issues/1828
	//
	// 1. Entire clsact qdisc is purged when tc hook is destroyed:
	//    it might destroy existing filters (other eBPF programs)
	//    unrelated to tracee.
	//
	// 2. eBPF TC detach does not work (destroy needs to be used)

	if hook != nil {
		err = hook.Destroy()
		if err != nil {
			return err
		}
	}

	delete(p.tcHooks, netIface)

	return err
}

// detachTcAll detaches a tc program from all interfaces it is attached to
func (p *tcProbe) detachTcAll(module *bpf.Module) error {
	var err error

	for netIface := range p.tcHooks {
		err = p.detachTc(module, netIface)
		if err != nil {
			return err
		}
	}

	return err
}

// autoload sets an eBPF program to autoload (true|false)
func (p *tcProbe) autoload(module *bpf.Module, autoload bool) error {
	return enableDisableAutoload(module, p.programName, autoload)
}

//
// common function(s) to Probe implementations
//

// enableDisableAutoload enables or disables an eBPF program autoload setting
func enableDisableAutoload(module *bpf.Module, programName string, autoload bool) error {
	var err error

	if module == nil || programName == "" {
		return fmt.Errorf("incorrect arguments (program: %s)", programName)
	}

	prog, err := module.GetProgram(programName)
	if err != nil {
		return err
	}

	return prog.SetAutoload(autoload)
}

// event handles

type Handle int32

const (
	SysEnter Handle = iota
	SysExit
	SchedProcessFork
	SchedProcessExec
	SchedProcessExit
	SchedSwitch
	DoExit
	CapCapable
	VfsWrite
	VfsWriteRet
	VfsWriteV
	VfsWriteVRet
	SecurityMmapAddr
	SecurityMmapFile
	SecurityFileMProtect
	CommitCreds
	SwitchTaskNS
	KernelWrite
	KernelWriteRet
	CgroupAttachTask
	CgroupMkdir
	CgroupRmdir
	SecurityBPRMCheck
	SecurityFileOpen
	SecurityInodeUnlink
	SecurityInodeMknod
	SecurityInodeSymlink
	SecuritySocketCreate
	SecuritySocketListen
	SecuritySocketConnect
	SecuritySocketAccept
	SecuritySocketBind
	SecuritySocketSetsockopt
	SecuritySbMount
	SecurityBPF
	SecurityBPFMap
	SecurityKernelReadFile
	SecurityKernelPostReadFile
	DoSplice
	DoSpliceRet
	ProcCreate
	ARMKprobe
	CallUsermodeHelper
	DebugfsCreateFile
	DebugfsCreateDir
	DeviceAdd
	RegisterChrdev
	RegisterChrdevRet
	DoInitModule
	DoInitModuleRet
	LoadElfPhdrs
	Filldir64
	SecurityFilePermission
	TaskRename
	UDPSendmsg
	UDPDisconnect
	UDPDestroySock
	UDPv6DestroySock
	InetSockSetState
	TCPConnect
	ICMPRecv
	ICMPSend
	ICMPv6Recv
	ICMPv6Send
	Pingv4Sendmsg
	Pingv6Sendmsg
	DefaultTcIngress
	DefaultTcEgress
<<<<<<< HEAD
	SecurityInodeRename
=======
	PrintSyscallTable
	PrintNetSeqOps
>>>>>>> 70975338
)<|MERGE_RESOLUTION|>--- conflicted
+++ resolved
@@ -126,12 +126,9 @@
 		Pingv6Sendmsg:              &traceProbe{eventName: "ping_v6_sendmsg", probeType: kprobe, programName: "trace_ping_v6_sendmsg"},
 		DefaultTcIngress:           &tcProbe{programName: "tc_ingress", tcAttachPoint: bpf.BPFTcIngress},
 		DefaultTcEgress:            &tcProbe{programName: "tc_egress", tcAttachPoint: bpf.BPFTcEgress, skipLoopback: true},
-<<<<<<< HEAD
 		SecurityInodeRename:        &traceProbe{eventName: "security_inode_rename", probeType: kprobe, programName: "trace_security_inode_rename"},
-=======
 		PrintSyscallTable:          &uProbe{eventName: "print_syscall_table", binaryPath: binaryPath, symbolName: "github.com/aquasecurity/tracee/pkg/ebpf.(*Tracee).triggerSyscallsIntegrityCheckCall", programName: "uprobe_syscall_trigger"},
 		PrintNetSeqOps:             &uProbe{eventName: "print_net_seq_ops", binaryPath: binaryPath, symbolName: "github.com/aquasecurity/tracee/pkg/ebpf.(*Tracee).triggerSeqOpsIntegrityCheckCall", programName: "uprobe_seq_ops_trigger"},
->>>>>>> 70975338
 	}
 
 	// disable autoload for network related eBPF programs in network is disabled
@@ -589,10 +586,7 @@
 	Pingv6Sendmsg
 	DefaultTcIngress
 	DefaultTcEgress
-<<<<<<< HEAD
-	SecurityInodeRename
-=======
 	PrintSyscallTable
 	PrintNetSeqOps
->>>>>>> 70975338
+	SecurityInodeRename
 )