package ebpf

import (
	"bytes"
	"fmt"
	"golang.org/x/sys/unix"
	"path/filepath"
	"strconv"
	"time"

	"github.com/aquasecurity/libbpfgo/helpers"
	"github.com/aquasecurity/tracee/pkg/capabilities"
	"github.com/aquasecurity/tracee/pkg/logger"
	"github.com/aquasecurity/tracee/pkg/utils"

	"github.com/aquasecurity/tracee/pkg/events"
	"github.com/aquasecurity/tracee/pkg/events/parse"
	"github.com/aquasecurity/tracee/pkg/procinfo"
	"github.com/aquasecurity/tracee/types/trace"
)

// initializing kernelReadFileTypes once at init.
var kernelReadFileTypes map[int32]trace.KernelReadType

func init() {
	initKernelReadFileTypes()
}

func (t *Tracee) processLostEvents() {
	for {
		lost := <-t.lostEvChannel
		// When terminating tracee-ebpf the lost channel receives multiple "0 lost events" events.
		// This check prevents those 0 lost events messages to be written to stderr until the bug is fixed:
		// https://github.com/aquasecurity/libbpfgo/issues/122
		if lost > 0 {
			t.stats.LostEvCount.Increment(lost)
			logger.Warn(fmt.Sprintf("lost %d events", lost))
		}
	}
}

func (t *Tracee) deleteProcInfoDelayed(hostTid int) {
	// wait 5 seconds before deleting from the map - because there might events coming in the context of this process,
	// after we receive its sched_process_exit. this mainly happens from network events, because these events come from
	// the netChannel, and there might be a race condition between this channel and the eventsChannel.
	time.Sleep(time.Second * 5)
	t.procInfo.DeleteElement(hostTid)
}

const (
	IterateShared int = iota
	Iterate
)

func (t *Tracee) processEvent(event *trace.Event) []error {
	eventId := events.ID(event.EventID)
	processors := t.eventProcessor[eventId]
	errs := []error{}
	for _, procFunc := range processors {
		err := procFunc(event)
		if err != nil {
			logger.Error("error processing event", "event", event.EventName, "error", err)
			errs = append(errs, err)
		}
	}
	return errs
}

// RegisterEventProcessor registers a pipeline processing handler for an event
func (t *Tracee) RegisterEventProcessor(id events.ID, proc func(evt *trace.Event) error) error {
	if t.eventProcessor == nil {
		return fmt.Errorf("tracee not initalized yet")
	}
	if t.eventProcessor[id] == nil {
		t.eventProcessor[id] = make([]func(evt *trace.Event) error, 0)
	}
	t.eventProcessor[id] = append(t.eventProcessor[id], proc)
	return nil
}

// registerEventProcessors registers tracee's internal default event processors
func (t *Tracee) registerEventProcessors() {
	if t.eventProcessor == nil {
		t.eventProcessor = make(map[events.ID][]func(evt *trace.Event) error)
	}

	// no need to error check since we know the error is initalization related
	t.RegisterEventProcessor(events.VfsWrite, t.processWriteEvent)
	t.RegisterEventProcessor(events.VfsWritev, t.processWriteEvent)
	t.RegisterEventProcessor(events.KernelWrite, t.processWriteEvent)
	t.RegisterEventProcessor(events.SchedProcessExec, t.processSchedProcessExec)
	t.RegisterEventProcessor(events.SchedProcessExit, t.processSchedProcessExit)
	t.RegisterEventProcessor(events.SchedProcessFork, t.processSchedProcessFork)
	t.RegisterEventProcessor(events.CgroupMkdir, t.processCgroupMkdir)
	t.RegisterEventProcessor(events.CgroupRmdir, t.processCgroupRmdir)
	t.RegisterEventProcessor(events.DoInitModule, t.processDoInitModule)
	t.RegisterEventProcessor(events.HookedProcFops, t.processHookedProcFops)
	t.RegisterEventProcessor(events.PrintNetSeqOps, t.processTriggeredEvent)
	t.RegisterEventProcessor(events.PrintSyscallTable, t.processTriggeredEvent)
<<<<<<< HEAD
	t.RegisterEventProcessor(events.PrintMemDump, t.processTriggeredEvent)
	t.RegisterEventProcessor(events.PrintMemDump, t.processPrintMemDump)
=======
	t.RegisterEventProcessor(events.SecurityKernelReadFile, processKernelReadFile)
	t.RegisterEventProcessor(events.SecurityPostReadFile, processKernelReadFile)
>>>>>>> f381e689
}

func (t *Tracee) updateProfile(sourceFilePath string, executionTs uint64) {
	if pf, ok := t.profiledFiles[sourceFilePath]; !ok {
		t.profiledFiles[sourceFilePath] = profilerInfo{
			Times:            1,
			FirstExecutionTs: executionTs,
		}
	} else {
		pf.Times = pf.Times + 1              // bump execution count
		t.profiledFiles[sourceFilePath] = pf // update
	}
}

// convertArgMonotonicToEpochTime change time from monotonic relative time to time since epoch.
// Monotonic time is timestamp relative to the boot time (not including sleep time)
// Add the boot time to receive timestamp which is approximately relative to epoch.
func (t *Tracee) convertArgMonotonicToEpochTime(event *trace.Event, argName string) error {
	relTimeArg := events.GetArg(event, argName)
	if relTimeArg == nil {
		return fmt.Errorf("couldn't find argument %s of event %s", argName, event.EventName)
	}
	relTime, ok := relTimeArg.Value.(uint64)
	if !ok {
		return fmt.Errorf("argument %s of event %s is not of type uint64", argName, event.EventName)
	}
	relTimeArg.Value = relTime + t.bootTime
	return nil
}

func (t *Tracee) processWriteEvent(event *trace.Event) error {
	// only capture written files
	if !t.config.Capture.FileWrite {
		return nil
	}
	filePath, err := parse.ArgVal[string](event, "pathname")
	if err != nil {
		return fmt.Errorf("error parsing vfs_write args: %v", err)
	}
	// path should be absolute, except for e.g memfd_create files
	if filePath == "" || filePath[0] != '/' {
		return nil
	}
	dev, err := parse.ArgVal[uint32](event, "dev")
	if err != nil {
		return fmt.Errorf("error parsing vfs_write args: %v", err)
	}
	inode, err := parse.ArgVal[uint64](event, "inode")
	if err != nil {
		return fmt.Errorf("error parsing vfs_write args: %v", err)
	}

	// stop processing if write was already indexed
	containerId := event.ContainerID
	if containerId == "" {
		containerId = "host"
	}
	fileName := fmt.Sprintf("%s/write.dev-%d.inode-%d", containerId, dev, inode)
	indexName, ok := t.writtenFiles[fileName]
	if ok && indexName == filePath {
		return nil
	}

	// index written file by original filepath
	t.writtenFiles[fileName] = filePath
	return nil
}

func (t *Tracee) processSchedProcessExec(event *trace.Event) error {
	// update the process tree with correct command name
	if t.config.ProcessInfo {
		processData, err := t.procInfo.GetElement(event.HostProcessID)
		if err == nil {
			processData.Comm = event.ProcessName
			t.procInfo.UpdateElement(event.HostProcessID, processData)
		}
	}
	// cache this pid by it's mnt ns
	if event.ProcessID == 1 {
		t.pidsInMntns.ForceAddBucketItem(uint32(event.MountNS), uint32(event.HostProcessID))
	} else {
		t.pidsInMntns.AddBucketItem(uint32(event.MountNS), uint32(event.HostProcessID))
	}
	// capture executed files
	if t.config.Capture.Exec || t.config.Output.ExecHash {
		filePath, err := parse.ArgVal[string](event, "pathname")
		if err != nil {
			return fmt.Errorf("error parsing sched_process_exec args: %v", err)
		}
		// Should be absolute path, except for e.g memfd_create files
		if filePath == "" || filePath[0] != '/' {
			return nil
		}
		// try to access the root fs via another process in the same mount
		// namespace (as the process from the current event might have
		// already died)
		pids := t.pidsInMntns.GetBucket(uint32(event.MountNS))
		for _, pid := range pids { // will break on success
			err = nil
			sourceFilePath := fmt.Sprintf("/proc/%s/root%s", strconv.Itoa(int(pid)), filePath)
			sourceFileCtime, err := parse.ArgVal[uint64](event, "ctime")
			if err != nil {
				return fmt.Errorf("error parsing sched_process_exec args: %v", err)
			}
			castedSourceFileCtime := int64(sourceFileCtime)

			containerId := event.ContainerID
			if containerId == "" {
				containerId = "host"
			}
			capturedFileID := fmt.Sprintf("%s:%s", containerId, sourceFilePath)
			// capture exec'ed files ?
			if t.config.Capture.Exec {
				destinationDirPath := containerId
				if err := utils.MkdirAtExist(t.outDir, destinationDirPath, 0755); err != nil {
					return err
				}
				destinationFilePath := filepath.Join(destinationDirPath, fmt.Sprintf("exec.%d.%s", event.Timestamp, filepath.Base(filePath)))
				// create an in-memory profile
				if t.config.Capture.Profile {
					t.updateProfile(fmt.Sprintf("%s:%d", filepath.Join(destinationDirPath, fmt.Sprintf("exec.%s", filepath.Base(filePath))), castedSourceFileCtime), uint64(event.Timestamp))
				}
				// don't capture same file twice unless it was modified
				lastCtime, ok := t.capturedFiles[capturedFileID]
				if !ok || lastCtime != castedSourceFileCtime {

					// capture (ring1)
					err = capabilities.GetInstance().Required(func() error {
						return utils.CopyRegularFileByRelativePath(
							sourceFilePath,
							t.outDir,
							destinationFilePath,
						)
					})
					if err != nil {
						return err
					}

					// mark this file as captured
					t.capturedFiles[capturedFileID] = castedSourceFileCtime
				}
			}
			// check exec'ed hash ?
			if t.config.Output.ExecHash {
				var hashInfoObj fileExecInfo
				var currentHash string
				hashInfoInterface, ok := t.fileHashes.Get(capturedFileID)
				if ok {
					hashInfoObj = hashInfoInterface.(fileExecInfo)
				}
				// check if cache can be used
				if ok && hashInfoObj.LastCtime == castedSourceFileCtime {
					currentHash = hashInfoObj.Hash
				} else {

					// ring1
					capabilities.GetInstance().Required(func() error {
						currentHash, err = computeFileHashAtPath(sourceFilePath)
						if err == nil {
							hashInfoObj = fileExecInfo{castedSourceFileCtime, currentHash}
							t.fileHashes.Add(capturedFileID, hashInfoObj)
						}
						return nil
					})

				}
				event.Args = append(event.Args, trace.Argument{
					ArgMeta: trace.ArgMeta{Name: "sha256", Type: "const char*"},
					Value:   currentHash,
				})
				event.ArgsNum += 1
			}
			if true { // so loop is conditionally terminated (#SA4044)
				break
			}
		}
		return err
	}
	return nil
}

func (t *Tracee) processSchedProcessExit(event *trace.Event) error {
	if !t.config.ProcessInfo {
		return nil
	}
	if t.config.Capture.NetPerProcess {
		pcapContext, _, err := t.getPcapContextFromTid(uint32(event.HostThreadID))
		if err == nil {
			go t.netExit(pcapContext)
		}
	}

	go t.deleteProcInfoDelayed(event.HostThreadID)
	return nil
}

func (t *Tracee) processSchedProcessFork(event *trace.Event) error {
	err := t.convertArgMonotonicToEpochTime(event, "start_time")
	if err != nil {
		return err
	}
	if !t.config.ProcessInfo {
		return nil
	}
	hostTid, err := parse.ArgVal[int32](event, "child_tid")
	if err != nil {
		return err
	}
	hostPid, err := parse.ArgVal[int32](event, "child_pid")
	if err != nil {
		return err
	}
	pid, err := parse.ArgVal[int32](event, "child_ns_pid")
	if err != nil {
		return err
	}
	ppid, err := parse.ArgVal[int32](event, "parent_ns_pid")
	if err != nil {
		return err
	}
	hostPpid, err := parse.ArgVal[int32](event, "parent_pid")
	if err != nil {
		return err
	}
	tid, err := parse.ArgVal[int32](event, "child_ns_tid")
	if err != nil {
		return err
	}
	startTime, err := parse.ArgVal[uint64](event, "start_time")
	if err != nil {
		return err
	}
	processData := procinfo.ProcessCtx{
		StartTime:   int(startTime),
		ContainerID: event.ContainerID,
		Pid:         uint32(pid),
		Tid:         uint32(tid),
		Ppid:        uint32(ppid),
		HostTid:     uint32(hostTid),
		HostPid:     uint32(hostPid),
		HostPpid:    uint32(hostPpid),
		Uid:         uint32(event.UserID),
		MntId:       uint32(event.MountNS),
		PidId:       uint32(event.PIDNS),
		Comm:        event.ProcessName,
	}
	t.procInfo.UpdateElement(int(hostTid), processData)
	return nil
}

func (t *Tracee) processCgroupMkdir(event *trace.Event) error {
	cgroupId, err := parse.ArgVal[uint64](event, "cgroup_id")
	if err != nil {
		return fmt.Errorf("error parsing cgroup_mkdir args: %w", err)
	}
	path, err := parse.ArgVal[string](event, "cgroup_path")
	if err != nil {
		return fmt.Errorf("error parsing cgroup_mkdir args: %w", err)
	}
	hId, err := parse.ArgVal[uint32](event, "hierarchy_id")
	if err != nil {
		return fmt.Errorf("error parsing cgroup_mkdir args: %w", err)
	}
	info, err := t.containers.CgroupMkdir(cgroupId, path, hId)
	if err == nil && info.Container.ContainerId == "" {
		// If cgroupId is from a regular cgroup directory, and not the
		// container base directory (from known runtimes), it should be
		// removed from the containers bpf map.
		err = t.containers.RemoveFromBpfMap(t.bpfModule, cgroupId, hId)
	}
	return err
}

func (t *Tracee) processCgroupRmdir(event *trace.Event) error {
	cgroupId, err := parse.ArgVal[uint64](event, "cgroup_id")
	if err != nil {
		return fmt.Errorf("error parsing cgroup_rmdir args: %w", err)
	}

	if t.config.Capture.NetPerContainer {
		if info := t.containers.GetCgroupInfo(cgroupId); info.Container.ContainerId != "" {
			pcapContext := t.getContainerPcapContext(info.Container.ContainerId)
			go t.netExit(pcapContext)
		}
	}

	hId, err := parse.ArgVal[uint32](event, "hierarchy_id")
	if err != nil {
		return fmt.Errorf("error parsing cgroup_mkdir args: %w", err)
	}
	t.containers.CgroupRemove(cgroupId, hId)
	return nil
}

// In case FinitModule and InitModule occurs, it means that a kernel module
// was loaded and tracee needs to check if it hooked the syscall table and
// seq_ops
func (t *Tracee) processDoInitModule(event *trace.Event) error {
	_, okSyscalls := t.events[events.HookedSyscalls]
	_, okSeqOps := t.events[events.HookedSeqOps]
	_, okProcFops := t.events[events.HookedProcFops]
	_, okMemDump := t.events[events.PrintMemDump]
	if okSyscalls || okSeqOps || okProcFops {
		err := t.UpdateKallsyms()
		if err != nil {
			return err
		}
		if okSyscalls {
			t.triggerSyscallsIntegrityCheck(*event)
		}
		if okSeqOps {
			t.triggerSeqOpsIntegrityCheck(*event)
		}
		if okMemDump {
			err := t.triggerMemDump(*event)
			if err != nil {
				logger.Warn("memory dump", "error", err)
			}
		}
	}
	return nil
}

func (t *Tracee) processHookedProcFops(event *trace.Event) error {
	fopsAddresses, err := parse.ArgVal[[]uint64](event, "hooked_fops_pointers")
	if err != nil || fopsAddresses == nil {
		return fmt.Errorf("error parsing hooked_proc_fops args: %w", err)
	}
	hookedFops := make([]trace.HookedSymbolData, 0)
	for idx, addr := range fopsAddresses {
		if addr == 0 { // address is in text segment, marked as 0
			continue
		}
		hookingFunction := utils.ParseSymbol(addr, t.kernelSymbols)
		if hookingFunction.Owner == "system" {
			continue
		}
		functionName := "unknown"
		switch idx {
		case IterateShared:
			functionName = "iterate_shared"
		case Iterate:
			functionName = "iterate"
		}
		hookedFops = append(hookedFops, trace.HookedSymbolData{SymbolName: functionName, ModuleOwner: hookingFunction.Owner})
	}
	event.Args[0].Value = hookedFops
	return nil
}

func (t *Tracee) processTriggeredEvent(event *trace.Event) error {
	// Initial event - no need to process
	if event.Timestamp == 0 {
		return nil
	}
	withInvokingContext, err := t.triggerContexts.Apply(*event)
	if err != nil {
		return fmt.Errorf("failed to apply invoke context on %s event: %s", event.EventName, err)
	}
	// This was previously event = &withInvokingContext. However, if applied
	// as such, withInvokingContext will go out of scope and the reference
	// will be moved back as such we apply the value internally and not
	// through a referene switch
	(*event) = withInvokingContext
	return nil
}

<<<<<<< HEAD
func (t *Tracee) processPrintMemDump(event *trace.Event) error {
	address, err := parse.ArgVal[uintptr](event, "address")
	if err != nil || address == 0 {
		return fmt.Errorf("error parsing print_mem_dump args: %w", err)
	}
	addressUint64 := uint64(address)
	symbol := utils.ParseSymbol(addressUint64, t.kernelSymbols)
	var utsName unix.Utsname
	arch := ""
	unix.Uname(&utsName)
	if err == nil {
		arch = string(bytes.TrimRight(utsName.Machine[:], "\x00"))
	}
	event.Args = append(event.Args, trace.Argument{ArgMeta: trace.ArgMeta{Name: "arch", Type: "char*"}, Value: arch})
	event.Args = append(event.Args, trace.Argument{ArgMeta: trace.ArgMeta{Name: "symbol_name", Type: "char*"}, Value: symbol.Name})
	event.Args = append(event.Args, trace.Argument{ArgMeta: trace.ArgMeta{Name: "symbol_owner", Type: "char*"}, Value: symbol.Owner})
=======
func initKernelReadFileTypes() {
	osInfo, err := helpers.GetOSInfo()
	if err != nil {
		return
	}

	kernel593ComparedToRunningKernel, err := osInfo.CompareOSBaseKernelRelease("5.9.3")
	if err != nil {
		return
	}
	kernel570ComparedToRunningKernel, err := osInfo.CompareOSBaseKernelRelease("5.7.0")
	if err != nil {
		return
	}
	kernel592ComparedToRunningKernel, err := osInfo.CompareOSBaseKernelRelease("5.9.2")
	if err != nil {
		return
	}
	kernel5818ComparedToRunningKernel, err := osInfo.CompareOSBaseKernelRelease("5.8.18")
	if err != nil {
		return
	}
	kernel4180ComparedToRunningKernel, err := osInfo.CompareOSBaseKernelRelease("4.18.0")
	if err != nil {
		return
	}

	if kernel593ComparedToRunningKernel == helpers.KernelVersionOlder {
		// running kernel version: >=5.9.3
		kernelReadFileTypes = map[int32]trace.KernelReadType{
			0: trace.KernelReadUnknown,
			1: trace.KernelReadFirmware,
			2: trace.KernelReadKernelModule,
			3: trace.KernelReadKExecImage,
			4: trace.KernelReadKExecInitRAMFS,
			5: trace.KernelReadSecurityPolicy,
			6: trace.KernelReadx509Certificate,
		}
	} else if kernel570ComparedToRunningKernel == helpers.KernelVersionOlder /* Running kernel is newer than 5.7.0 */ &&
		kernel592ComparedToRunningKernel != helpers.KernelVersionOlder /* Running kernel is equal or older than 5.9.2*/ &&
		kernel5818ComparedToRunningKernel != helpers.KernelVersionEqual /* Running kernel is not 5.8.18 */ {
		// running kernel version: >=5.7 && <=5.9.2 && !=5.8.18
		kernelReadFileTypes = map[int32]trace.KernelReadType{
			0: trace.KernelReadUnknown,
			1: trace.KernelReadFirmware,
			2: trace.KernelReadFirmware,
			3: trace.KernelReadFirmware,
			4: trace.KernelReadKernelModule,
			5: trace.KernelReadKExecImage,
			6: trace.KernelReadKExecInitRAMFS,
			7: trace.KernelReadSecurityPolicy,
			8: trace.KernelReadx509Certificate,
		}
	} else if kernel5818ComparedToRunningKernel == helpers.KernelVersionEqual /* Running kernel is 5.8.18*/ &&
		(kernel570ComparedToRunningKernel == helpers.KernelVersionNewer && /* Running kernel is older than 5.7.0*/
			kernel4180ComparedToRunningKernel != helpers.KernelVersionOlder) /* Running kernel is 4.18 or newer */ {
		// running kernel version: ==5.8.18 || (<5.7 && >=4.18)
		kernelReadFileTypes = map[int32]trace.KernelReadType{
			0: trace.KernelReadUnknown,
			1: trace.KernelReadFirmware,
			2: trace.KernelReadFirmware,
			3: trace.KernelReadKernelModule,
			4: trace.KernelReadKExecImage,
			5: trace.KernelReadKExecInitRAMFS,
			6: trace.KernelReadSecurityPolicy,
			7: trace.KernelReadx509Certificate,
		}
	}
}

func processKernelReadFile(event *trace.Event) error {
	readTypeArg := events.GetArg(event, "type")
	readTypeInt, ok := readTypeArg.Value.(int32)
	if !ok {
		return fmt.Errorf("missing argument %s in event %s", "type", event.EventName)
	}
	readType, idExists := kernelReadFileTypes[readTypeInt]
	if !idExists {
		return fmt.Errorf("kernelReadFileId doesn't exist in kernelReadFileType map")
	}
	readTypeArg.Value = readType
>>>>>>> f381e689
	return nil
}<|MERGE_RESOLUTION|>--- conflicted
+++ resolved
@@ -97,13 +97,10 @@
 	t.RegisterEventProcessor(events.HookedProcFops, t.processHookedProcFops)
 	t.RegisterEventProcessor(events.PrintNetSeqOps, t.processTriggeredEvent)
 	t.RegisterEventProcessor(events.PrintSyscallTable, t.processTriggeredEvent)
-<<<<<<< HEAD
+	t.RegisterEventProcessor(events.SecurityKernelReadFile, processKernelReadFile)
+	t.RegisterEventProcessor(events.SecurityPostReadFile, processKernelReadFile)
 	t.RegisterEventProcessor(events.PrintMemDump, t.processTriggeredEvent)
 	t.RegisterEventProcessor(events.PrintMemDump, t.processPrintMemDump)
-=======
-	t.RegisterEventProcessor(events.SecurityKernelReadFile, processKernelReadFile)
-	t.RegisterEventProcessor(events.SecurityPostReadFile, processKernelReadFile)
->>>>>>> f381e689
 }
 
 func (t *Tracee) updateProfile(sourceFilePath string, executionTs uint64) {
@@ -471,24 +468,6 @@
 	return nil
 }
 
-<<<<<<< HEAD
-func (t *Tracee) processPrintMemDump(event *trace.Event) error {
-	address, err := parse.ArgVal[uintptr](event, "address")
-	if err != nil || address == 0 {
-		return fmt.Errorf("error parsing print_mem_dump args: %w", err)
-	}
-	addressUint64 := uint64(address)
-	symbol := utils.ParseSymbol(addressUint64, t.kernelSymbols)
-	var utsName unix.Utsname
-	arch := ""
-	unix.Uname(&utsName)
-	if err == nil {
-		arch = string(bytes.TrimRight(utsName.Machine[:], "\x00"))
-	}
-	event.Args = append(event.Args, trace.Argument{ArgMeta: trace.ArgMeta{Name: "arch", Type: "char*"}, Value: arch})
-	event.Args = append(event.Args, trace.Argument{ArgMeta: trace.ArgMeta{Name: "symbol_name", Type: "char*"}, Value: symbol.Name})
-	event.Args = append(event.Args, trace.Argument{ArgMeta: trace.ArgMeta{Name: "symbol_owner", Type: "char*"}, Value: symbol.Owner})
-=======
 func initKernelReadFileTypes() {
 	osInfo, err := helpers.GetOSInfo()
 	if err != nil {
@@ -570,6 +549,24 @@
 		return fmt.Errorf("kernelReadFileId doesn't exist in kernelReadFileType map")
 	}
 	readTypeArg.Value = readType
->>>>>>> f381e689
+	return nil
+}
+
+func (t *Tracee) processPrintMemDump(event *trace.Event) error {
+	address, err := parse.ArgVal[uintptr](event, "address")
+	if err != nil || address == 0 {
+		return fmt.Errorf("error parsing print_mem_dump args: %w", err)
+	}
+	addressUint64 := uint64(address)
+	symbol := utils.ParseSymbol(addressUint64, t.kernelSymbols)
+	var utsName unix.Utsname
+	arch := ""
+	unix.Uname(&utsName)
+	if err == nil {
+		arch = string(bytes.TrimRight(utsName.Machine[:], "\x00"))
+	}
+	event.Args = append(event.Args, trace.Argument{ArgMeta: trace.ArgMeta{Name: "arch", Type: "char*"}, Value: arch})
+	event.Args = append(event.Args, trace.Argument{ArgMeta: trace.ArgMeta{Name: "symbol_name", Type: "char*"}, Value: symbol.Name})
+	event.Args = append(event.Args, trace.Argument{ArgMeta: trace.ArgMeta{Name: "symbol_owner", Type: "char*"}, Value: symbol.Owner})
 	return nil
 }