package cobra

import (
	"fmt"
	"strings"

	"github.com/spf13/viper"

	"github.com/aquasecurity/tracee/common/errfmt"
	serverflag "github.com/aquasecurity/tracee/pkg/cmd/flags/server"
)

type cliFlagger interface {
	flags() []string
}

// GetFlagsFromViper returns a slice of flags from a given config key.
// It relies on the fact that the config key is a viper.Gettable and that the
// config value complies with the cliFlagger interface (when structured).
func GetFlagsFromViper(key string) ([]string, error) {
	var flagger cliFlagger
	rawValue := viper.Get(key)

	switch key {
	case serverflag.ServerFlag:
		flagger = &ServerConfig{}
	case "proctree":
		flagger = &ProcTreeConfig{}
	case "capabilities":
		flagger = &CapabilitiesConfig{}
	case "log":
		flagger = &LogConfig{}
	case "output":
		flagger = &OutputConfig{}
	case "dnscache":
		flagger = &DnsCacheConfig{}
<<<<<<< HEAD
	case "buffers":
		flagger = &BuffersConfig{}
=======
	case "enrich":
		flagger = &EnrichConfig{}
>>>>>>> 314dbb49
	default:
		return nil, errfmt.Errorf("unrecognized key: %s", key)
	}

	return getConfigFlags(rawValue, flagger, key)
}

// getConfigFlags handles the given config key via viper.UnmarshalKey for both
// structured and raw cli flags.
func getConfigFlags(rawValue interface{}, flagger cliFlagger, key string) ([]string, error) {
	switch v := rawValue.(type) {
	// structured flags
	case map[string]interface{}:
		err := viper.UnmarshalKey(key, flagger)
		if err != nil {
			return nil, errfmt.WrapError(err)
		}
		return flagger.flags(), nil

	// raw cli flags
	case []interface{}, []string:
		flags := make([]string, 0)
		err := viper.UnmarshalKey(key, &flags)
		if err != nil {
			return nil, errfmt.WrapError(err)
		}
		return flags, nil

	default:
		return nil, errfmt.Errorf("unrecognized type %T for key %s", v, key)
	}
}

//
// server flag
//

type ServerConfig struct {
	HttpAddress string `mapstructure:"http-address"`
	GrpcAddress string `mapstructure:"grpc-address"`
	Metrics     bool   `mapstructure:"metrics"`
	Pprof       bool   `mapstructure:"pprof"`
	Healthz     bool   `mapstructure:"healthz"`
	Pyroscope   bool   `mapstructure:"pyroscope"`
}

func (s *ServerConfig) flags() []string {
	flags := make([]string, 0)

	if s.GrpcAddress != "" {
		flags = append(flags, fmt.Sprintf("%s=%s", serverflag.GRPCAddressFlag, s.GrpcAddress))
	}
	if s.HttpAddress != "" {
		flags = append(flags, fmt.Sprintf("%s=%s", serverflag.HTTPAddressFlag, s.HttpAddress))
	}
	if s.Metrics {
		flags = append(flags, serverflag.MetricsEndpointFlag)
	}
	if s.Pprof {
		flags = append(flags, serverflag.PProfEndpointFlag)
	}
	if s.Healthz {
		flags = append(flags, serverflag.HealthzEndpointFlag)
	}
	if s.Pyroscope {
		flags = append(flags, serverflag.PyroscopeAgentEndpointFlag)
	}
	return flags
}

//
// proctree flag
//

type ProcTreeConfig struct {
	Source string              `mapstructure:"source"`
	Cache  ProcTreeCacheConfig `mapstructure:"cache"`
}

type ProcTreeCacheConfig struct {
	Process int `mapstructure:"process"`
	Thread  int `mapstructure:"thread"`
}

func (c *ProcTreeConfig) flags() []string {
	flags := make([]string, 0)

	if c.Source != "" {
		if c.Source == "none" {
			flags = append(flags, "none")
		} else {
			flags = append(flags, fmt.Sprintf("source=%s", c.Source))
		}
	}
	if c.Cache.Process != 0 {
		flags = append(flags, fmt.Sprintf("process-cache=%d", c.Cache.Process))
	}
	if c.Cache.Thread != 0 {
		flags = append(flags, fmt.Sprintf("thread-cache=%d", c.Cache.Thread))
	}

	return flags
}

//
// dnscache flag
//

type DnsCacheConfig struct {
	Enable bool `mapstructure:"enable"`
	Size   int  `mapstructure:"size"`
}

func (c *DnsCacheConfig) flags() []string {
	flags := make([]string, 0)

	if !c.Enable {
		flags = append(flags, "none")
		return flags
	}

	if c.Size != 0 {
		flags = append(flags, fmt.Sprintf("size=%d", c.Size))
	}

	return flags
}

//
// capabilities flag
//

type CapabilitiesConfig struct {
	Bypass bool     `mapstructure:"bypass"`
	Add    []string `mapstructure:"add"`
	Drop   []string `mapstructure:"drop"`
}

func (c *CapabilitiesConfig) flags() []string {
	flags := make([]string, 0)

	flags = append(flags, fmt.Sprintf("bypass=%v", c.Bypass))
	for _, cap := range c.Add {
		flags = append(flags, fmt.Sprintf("add=%s", cap))
	}
	for _, cap := range c.Drop {
		flags = append(flags, fmt.Sprintf("drop=%s", cap))
	}

	return flags
}

//
// log flag
//

type LogConfig struct {
	Level     string             `mapstructure:"level"`
	File      string             `mapstructure:"file"`
	Aggregate LogAggregateConfig `mapstructure:"aggregate"`
	Filters   LogFilterConfig    `mapstructure:"filters"`
}

func (c *LogConfig) flags() []string {
	flags := []string{}

	// level
	if c.Level != "" {
		flags = append(flags, c.Level)
	}

	// file
	if c.File != "" {
		flags = append(flags, fmt.Sprintf("file:%s", c.File))
	}

	// aggregate
	if c.Aggregate.Enabled {
		if c.Aggregate.FlushInterval == "" {
			flags = append(flags, "aggregate")
		} else {
			flags = append(flags, fmt.Sprintf("aggregate:%s", c.Aggregate.FlushInterval))
		}
	}

	// filters
	if c.Filters.LibBPF {
		flags = append(flags, "filter:libbpf")
	}

	flags = append(flags, getLogFilterAttrFlags(false, c.Filters.In)...)
	flags = append(flags, getLogFilterAttrFlags(true, c.Filters.Out)...)

	return flags
}

type LogAggregateConfig struct {
	Enabled       bool   `mapstructure:"enabled"`
	FlushInterval string `mapstructure:"flush-interval"`
}

type LogFilterConfig struct {
	LibBPF bool                `mapstructure:"libbpf"`
	In     LogFilterAttributes `mapstructure:"in"`
	Out    LogFilterAttributes `mapstructure:"out"`
}

type LogFilterAttributes struct {
	Msg   []string `mapstructure:"msg"`
	Pkg   []string `mapstructure:"pkg"`
	File  []string `mapstructure:"file"`
	Level []string `mapstructure:"lvl"`
	Regex []string `mapstructure:"regex"`
}

func getLogFilterAttrFlags(filterOut bool, attrs LogFilterAttributes) []string {
	attrFlags := []string{}
	suffix := ""

	if filterOut {
		suffix = "-out"
	}

	// msg
	for _, msg := range attrs.Msg {
		attrFlags = append(attrFlags, fmt.Sprintf("filter%s:msg=%s", suffix, msg))
	}

	// pkg
	for _, pkg := range attrs.Pkg {
		attrFlags = append(attrFlags, fmt.Sprintf("filter%s:pkg=%s", suffix, pkg))
	}

	// file
	for _, file := range attrs.File {
		attrFlags = append(attrFlags, fmt.Sprintf("filter%s:file=%s", suffix, file))
	}

	// level
	for _, level := range attrs.Level {
		attrFlags = append(attrFlags, fmt.Sprintf("filter%s:lvl=%s", suffix, level))
	}

	// regex
	for _, regex := range attrs.Regex {
		attrFlags = append(attrFlags, fmt.Sprintf("filter%s:regex=%s", suffix, regex))
	}

	return attrFlags
}

//
// output flag
//

type OutputConfig struct {
	Options      OutputOptsConfig               `mapstructure:"options"`
	Table        OutputFormatConfig             `mapstructure:"table"`
	TableVerbose OutputFormatConfig             `mapstructure:"table-verbose"`
	JSON         OutputFormatConfig             `mapstructure:"json"`
	GoTemplate   OutputGoTemplateConfig         `mapstructure:"gotemplate"`
	Forwards     map[string]OutputForwardConfig `mapstructure:"forward"`
	Webhooks     map[string]OutputWebhookConfig `mapstructure:"webhook"`
}

func (c *OutputConfig) flags() []string {
	flags := []string{}

	// options flags
	if c.Options.None {
		flags = append(flags, "none")
	}
	if c.Options.StackAddresses {
		flags = append(flags, "option:stack-addresses")
	}
	if c.Options.ExecEnv {
		flags = append(flags, "option:exec-env")
	}
	if c.Options.ExecHash != "" {
		flags = append(flags, fmt.Sprintf("option:exec-hash=%s", c.Options.ExecHash))
	}
	if c.Options.ParseArguments {
		flags = append(flags, "option:parse-arguments")
	}
	if c.Options.ParseArgumentsFDs {
		flags = append(flags, "option:parse-arguments-fds")
	}
	if c.Options.SortEvents {
		flags = append(flags, "option:sort-events")
	}

	// formats with files
	formatFilesMap := map[string][]string{
		"table":         c.Table.Files,
		"table-verbose": c.TableVerbose.Files,
		"json":          c.JSON.Files,
	}
	for format, files := range formatFilesMap {
		for _, file := range files {
			flags = append(flags, fmt.Sprintf("%s:%s", format, file))
		}
	}

	// gotemplate
	if c.GoTemplate.Template != "" {
		templateFlag := fmt.Sprintf("gotemplate=%s", c.GoTemplate.Template)
		if len(c.GoTemplate.Files) > 0 {
			templateFlag += ":" + strings.Join(c.GoTemplate.Files, ",")
		}

		flags = append(flags, templateFlag)
	}

	// forward
	for forwardName, forward := range c.Forwards {
		_ = forwardName
		url := fmt.Sprintf("%s://", forward.Protocol)

		if forward.User != "" && forward.Password != "" {
			url += fmt.Sprintf("%s:%s@", forward.User, forward.Password)
		}

		url += fmt.Sprintf("%s:%d", forward.Host, forward.Port)

		if forward.Tag != "" {
			url += fmt.Sprintf("?tag=%s", forward.Tag)
		}

		flags = append(flags, fmt.Sprintf("forward:%s", url))
	}

	// webhook
	for webhookName, webhook := range c.Webhooks {
		_ = webhookName
		delim := "?"
		url := fmt.Sprintf("%s://%s:%d", webhook.Protocol, webhook.Host, webhook.Port)
		if webhook.Timeout != "" {
			url += fmt.Sprintf("%stimeout=%s", delim, webhook.Timeout)
			delim = "&"
		}
		if webhook.GoTemplate != "" {
			url += fmt.Sprintf("%sgotemplate=%s", delim, webhook.GoTemplate)
			delim = "&"
		}
		if webhook.ContentType != "" {
			url += fmt.Sprintf("%scontentType=%s", delim, webhook.ContentType)
		}

		flags = append(flags, fmt.Sprintf("webhook:%s", url))
	}

	return flags
}

type OutputOptsConfig struct {
	None              bool   `mapstructure:"none"`
	StackAddresses    bool   `mapstructure:"stack-addresses"`
	ExecEnv           bool   `mapstructure:"exec-env"`
	ExecHash          string `mapstructure:"exec-hash"`
	ParseArguments    bool   `mapstructure:"parse-arguments"`
	ParseArgumentsFDs bool   `mapstructure:"parse-arguments-fds"`
	SortEvents        bool   `mapstructure:"sort-events"`
}

type OutputFormatConfig struct {
	Files []string `mapstructure:"files"`
}

type OutputGoTemplateConfig struct {
	Template string   `mapstructure:"template"`
	Files    []string `mapstructure:"files"`
}

type OutputForwardConfig struct {
	Protocol string `mapstructure:"protocol"`
	User     string `mapstructure:"user"`
	Password string `mapstructure:"password"`
	Host     string `mapstructure:"host"`
	Port     int    `mapstructure:"port"`
	Tag      string `mapstructure:"tag"`
}

type OutputWebhookConfig struct {
	Protocol    string `mapstructure:"protocol"`
	Host        string `mapstructure:"host"`
	Port        int    `mapstructure:"port"`
	Timeout     string `mapstructure:"timeout"`
	GoTemplate  string `mapstructure:"gotemplate"`
	ContentType string `mapstructure:"content-type"`
}

<<<<<<< HEAD
// Buffers flag

type BuffersConfig struct {
	EventsSize       int `mapstructure:"kernel-events"`
	BlobSize         int `mapstructure:"kernel-blob"`
	ControlPlaneSize int `mapstructure:"control-plane-events"`
	PipelineSize     int `mapstructure:"pipeline"`
}

func (c *BuffersConfig) flags() []string {
	flags := []string{}

	if c.EventsSize != 0 {
		flags = append(flags, fmt.Sprintf("kernel-events=%d", c.EventsSize))
	}
	if c.BlobSize != 0 {
		flags = append(flags, fmt.Sprintf("kernel-blob=%d", c.BlobSize))
	}
	if c.ControlPlaneSize != 0 {
		flags = append(flags, fmt.Sprintf("control-plane-events=%d", c.ControlPlaneSize))
	}

	if c.PipelineSize != 0 {
		flags = append(flags, fmt.Sprintf("pipeline=%d", c.PipelineSize))
=======
//
// enrichment flag
//

type EnrichConfig struct {
	ContainerEnabled          bool   `mapstructure:"container-enabled"`
	ContainerCgroupPath       string `mapstructure:"container-cgroup-path"`
	ContainerDockerSocket     string `mapstructure:"container-docker-socket"`
	ContainerContainerdSocket string `mapstructure:"container-containerd-socket"`
	ContainerCrioSocket       string `mapstructure:"container-crio-socket"`
	ContainerPodmanSocket     string `mapstructure:"container-podman-socket"`
	ResolveFd                 bool   `mapstructure:"resolve-fd"`
	ExecHashEnabled           bool   `mapstructure:"exec-hash-enabled"`
	ExecHashMode              string `mapstructure:"exec-hash-mode"`
	UserStackTrace            bool   `mapstructure:"user-stack-trace"`
}

func (c *EnrichConfig) flags() []string {
	flags := []string{}

	if c.ContainerEnabled {
		flags = append(flags, "container.enabled=true")
	}
	if c.ContainerCgroupPath != "" {
		flags = append(flags, fmt.Sprintf("container.cgroup.path=%s", c.ContainerCgroupPath))
	}
	if c.ContainerDockerSocket != "" {
		flags = append(flags, fmt.Sprintf("container.docker.socket=%s", c.ContainerDockerSocket))
	}
	if c.ContainerContainerdSocket != "" {
		flags = append(flags, fmt.Sprintf("container.containerd.socket=%s", c.ContainerContainerdSocket))
	}
	if c.ContainerCrioSocket != "" {
		flags = append(flags, fmt.Sprintf("container.crio.socket=%s", c.ContainerCrioSocket))
	}
	if c.ContainerPodmanSocket != "" {
		flags = append(flags, fmt.Sprintf("container.podman.socket=%s", c.ContainerPodmanSocket))
	}
	if c.ResolveFd {
		flags = append(flags, "resolve-fd=true")
	}
	if c.ExecHashEnabled {
		flags = append(flags, "exec-hash.enabled=true")
	}
	if c.ExecHashMode != "" {
		flags = append(flags, fmt.Sprintf("exec-hash.mode=%s", c.ExecHashMode))
	}
	if c.UserStackTrace {
		flags = append(flags, "user-stack-trace=true")
>>>>>>> 314dbb49
	}

	return flags
}<|MERGE_RESOLUTION|>--- conflicted
+++ resolved
@@ -34,13 +34,10 @@
 		flagger = &OutputConfig{}
 	case "dnscache":
 		flagger = &DnsCacheConfig{}
-<<<<<<< HEAD
 	case "buffers":
 		flagger = &BuffersConfig{}
-=======
 	case "enrich":
 		flagger = &EnrichConfig{}
->>>>>>> 314dbb49
 	default:
 		return nil, errfmt.Errorf("unrecognized key: %s", key)
 	}
@@ -432,7 +429,6 @@
 	ContentType string `mapstructure:"content-type"`
 }
 
-<<<<<<< HEAD
 // Buffers flag
 
 type BuffersConfig struct {
@@ -457,7 +453,11 @@
 
 	if c.PipelineSize != 0 {
 		flags = append(flags, fmt.Sprintf("pipeline=%d", c.PipelineSize))
-=======
+	}
+
+	return flags
+}
+
 //
 // enrichment flag
 //
@@ -507,7 +507,6 @@
 	}
 	if c.UserStackTrace {
 		flags = append(flags, "user-stack-trace=true")
->>>>>>> 314dbb49
 	}
 
 	return flags
