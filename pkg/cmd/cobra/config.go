package cobra

import (
	"fmt"
	"strings"

	"github.com/spf13/viper"

	"github.com/aquasecurity/tracee/common/errfmt"
	serverflag "github.com/aquasecurity/tracee/pkg/cmd/flags/server"
)

type cliFlagger interface {
	flags() []string
}

// GetFlagsFromViper returns a slice of flags from a given config key.
// It relies on the fact that the config key is a viper.Gettable and that the
// config value complies with the cliFlagger interface (when structured).
func GetFlagsFromViper(key string) ([]string, error) {
	var flagger cliFlagger
	rawValue := viper.Get(key)

	switch key {
	case serverflag.ServerFlag:
		flagger = &ServerConfig{}
	case "proctree":
		flagger = &ProcTreeConfig{}
	case "capabilities":
		flagger = &CapabilitiesConfig{}
	case "log":
		flagger = &LogConfig{}
	case "output":
		flagger = &OutputConfig{}
	case "dnscache":
		flagger = &DnsCacheConfig{}
<<<<<<< HEAD
	case "buffers":
		flagger = &BuffersConfig{}
	case "enrich":
		flagger = &EnrichConfig{}
=======
	case "general":
		flagger = &GeneralConfig{}
>>>>>>> 67c263ca
	default:
		return nil, errfmt.Errorf("unrecognized key: %s", key)
	}

	return getConfigFlags(rawValue, flagger, key)
}

// getConfigFlags handles the given config key via viper.UnmarshalKey for both
// structured and raw cli flags.
func getConfigFlags(rawValue interface{}, flagger cliFlagger, key string) ([]string, error) {
	switch v := rawValue.(type) {
	// structured flags
	case map[string]interface{}:
		err := viper.UnmarshalKey(key, flagger)
		if err != nil {
			return nil, errfmt.WrapError(err)
		}
		return flagger.flags(), nil

	// raw cli flags
	case []interface{}, []string:
		flags := make([]string, 0)
		err := viper.UnmarshalKey(key, &flags)
		if err != nil {
			return nil, errfmt.WrapError(err)
		}
		return flags, nil

	default:
		return nil, errfmt.Errorf("unrecognized type %T for key %s", v, key)
	}
}

//
// server flag
//

type ServerConfig struct {
	HttpAddress string `mapstructure:"http-address"`
	GrpcAddress string `mapstructure:"grpc-address"`
	Metrics     bool   `mapstructure:"metrics"`
	Pprof       bool   `mapstructure:"pprof"`
	Healthz     bool   `mapstructure:"healthz"`
	Pyroscope   bool   `mapstructure:"pyroscope"`
}

func (s *ServerConfig) flags() []string {
	flags := make([]string, 0)

	if s.GrpcAddress != "" {
		flags = append(flags, fmt.Sprintf("%s=%s", serverflag.GRPCAddressFlag, s.GrpcAddress))
	}
	if s.HttpAddress != "" {
		flags = append(flags, fmt.Sprintf("%s=%s", serverflag.HTTPAddressFlag, s.HttpAddress))
	}
	if s.Metrics {
		flags = append(flags, serverflag.MetricsEndpointFlag)
	}
	if s.Pprof {
		flags = append(flags, serverflag.PProfEndpointFlag)
	}
	if s.Healthz {
		flags = append(flags, serverflag.HealthzEndpointFlag)
	}
	if s.Pyroscope {
		flags = append(flags, serverflag.PyroscopeAgentEndpointFlag)
	}
	return flags
}

//
// proctree flag
//

type ProcTreeConfig struct {
	Source string              `mapstructure:"source"`
	Cache  ProcTreeCacheConfig `mapstructure:"cache"`
}

type ProcTreeCacheConfig struct {
	Process int `mapstructure:"process"`
	Thread  int `mapstructure:"thread"`
}

func (c *ProcTreeConfig) flags() []string {
	flags := make([]string, 0)

	if c.Source != "" {
		if c.Source == "none" {
			flags = append(flags, "none")
		} else {
			flags = append(flags, fmt.Sprintf("source=%s", c.Source))
		}
	}
	if c.Cache.Process != 0 {
		flags = append(flags, fmt.Sprintf("process-cache=%d", c.Cache.Process))
	}
	if c.Cache.Thread != 0 {
		flags = append(flags, fmt.Sprintf("thread-cache=%d", c.Cache.Thread))
	}

	return flags
}

//
// dnscache flag
//

type DnsCacheConfig struct {
	Enable bool `mapstructure:"enable"`
	Size   int  `mapstructure:"size"`
}

func (c *DnsCacheConfig) flags() []string {
	flags := make([]string, 0)

	if !c.Enable {
		flags = append(flags, "none")
		return flags
	}

	if c.Size != 0 {
		flags = append(flags, fmt.Sprintf("size=%d", c.Size))
	}

	return flags
}

//
// capabilities flag
//

type CapabilitiesConfig struct {
	Bypass bool     `mapstructure:"bypass"`
	Add    []string `mapstructure:"add"`
	Drop   []string `mapstructure:"drop"`
}

func (c *CapabilitiesConfig) flags() []string {
	flags := make([]string, 0)

	flags = append(flags, fmt.Sprintf("bypass=%v", c.Bypass))
	for _, cap := range c.Add {
		flags = append(flags, fmt.Sprintf("add=%s", cap))
	}
	for _, cap := range c.Drop {
		flags = append(flags, fmt.Sprintf("drop=%s", cap))
	}

	return flags
}

//
// log flag
//

type LogConfig struct {
	Level     string             `mapstructure:"level"`
	File      string             `mapstructure:"file"`
	Aggregate LogAggregateConfig `mapstructure:"aggregate"`
	Filters   LogFilterConfig    `mapstructure:"filters"`
}

func (c *LogConfig) flags() []string {
	flags := []string{}

	// level
	if c.Level != "" {
		flags = append(flags, c.Level)
	}

	// file
	if c.File != "" {
		flags = append(flags, fmt.Sprintf("file:%s", c.File))
	}

	// aggregate
	if c.Aggregate.Enabled {
		if c.Aggregate.FlushInterval == "" {
			flags = append(flags, "aggregate")
		} else {
			flags = append(flags, fmt.Sprintf("aggregate:%s", c.Aggregate.FlushInterval))
		}
	}

	// filters
	if c.Filters.LibBPF {
		flags = append(flags, "filter:libbpf")
	}

	flags = append(flags, getLogFilterAttrFlags(false, c.Filters.In)...)
	flags = append(flags, getLogFilterAttrFlags(true, c.Filters.Out)...)

	return flags
}

type LogAggregateConfig struct {
	Enabled       bool   `mapstructure:"enabled"`
	FlushInterval string `mapstructure:"flush-interval"`
}

type LogFilterConfig struct {
	LibBPF bool                `mapstructure:"libbpf"`
	In     LogFilterAttributes `mapstructure:"in"`
	Out    LogFilterAttributes `mapstructure:"out"`
}

type LogFilterAttributes struct {
	Msg   []string `mapstructure:"msg"`
	Pkg   []string `mapstructure:"pkg"`
	File  []string `mapstructure:"file"`
	Level []string `mapstructure:"lvl"`
	Regex []string `mapstructure:"regex"`
}

func getLogFilterAttrFlags(filterOut bool, attrs LogFilterAttributes) []string {
	attrFlags := []string{}
	suffix := ""

	if filterOut {
		suffix = "-out"
	}

	// msg
	for _, msg := range attrs.Msg {
		attrFlags = append(attrFlags, fmt.Sprintf("filter%s:msg=%s", suffix, msg))
	}

	// pkg
	for _, pkg := range attrs.Pkg {
		attrFlags = append(attrFlags, fmt.Sprintf("filter%s:pkg=%s", suffix, pkg))
	}

	// file
	for _, file := range attrs.File {
		attrFlags = append(attrFlags, fmt.Sprintf("filter%s:file=%s", suffix, file))
	}

	// level
	for _, level := range attrs.Level {
		attrFlags = append(attrFlags, fmt.Sprintf("filter%s:lvl=%s", suffix, level))
	}

	// regex
	for _, regex := range attrs.Regex {
		attrFlags = append(attrFlags, fmt.Sprintf("filter%s:regex=%s", suffix, regex))
	}

	return attrFlags
}

//
// output flag
//

type OutputConfig struct {
	Options      OutputOptsConfig               `mapstructure:"options"`
	Table        OutputFormatConfig             `mapstructure:"table"`
	TableVerbose OutputFormatConfig             `mapstructure:"table-verbose"`
	JSON         OutputFormatConfig             `mapstructure:"json"`
	GoTemplate   OutputGoTemplateConfig         `mapstructure:"gotemplate"`
	Forwards     map[string]OutputForwardConfig `mapstructure:"forward"`
	Webhooks     map[string]OutputWebhookConfig `mapstructure:"webhook"`
}

func (c *OutputConfig) flags() []string {
	flags := []string{}

	// options flags
	if c.Options.None {
		flags = append(flags, "none")
	}
	if c.Options.StackAddresses {
		flags = append(flags, "option:stack-addresses")
	}
	if c.Options.ExecEnv {
		flags = append(flags, "option:exec-env")
	}
	if c.Options.ExecHash != "" {
		flags = append(flags, fmt.Sprintf("option:exec-hash=%s", c.Options.ExecHash))
	}
	if c.Options.ParseArguments {
		flags = append(flags, "option:parse-arguments")
	}
	if c.Options.ParseArgumentsFDs {
		flags = append(flags, "option:parse-arguments-fds")
	}
	if c.Options.SortEvents {
		flags = append(flags, "option:sort-events")
	}

	// formats with files
	formatFilesMap := map[string][]string{
		"table":         c.Table.Files,
		"table-verbose": c.TableVerbose.Files,
		"json":          c.JSON.Files,
	}
	for format, files := range formatFilesMap {
		for _, file := range files {
			flags = append(flags, fmt.Sprintf("%s:%s", format, file))
		}
	}

	// gotemplate
	if c.GoTemplate.Template != "" {
		templateFlag := fmt.Sprintf("gotemplate=%s", c.GoTemplate.Template)
		if len(c.GoTemplate.Files) > 0 {
			templateFlag += ":" + strings.Join(c.GoTemplate.Files, ",")
		}

		flags = append(flags, templateFlag)
	}

	// forward
	for forwardName, forward := range c.Forwards {
		_ = forwardName
		url := fmt.Sprintf("%s://", forward.Protocol)

		if forward.User != "" && forward.Password != "" {
			url += fmt.Sprintf("%s:%s@", forward.User, forward.Password)
		}

		url += fmt.Sprintf("%s:%d", forward.Host, forward.Port)

		if forward.Tag != "" {
			url += fmt.Sprintf("?tag=%s", forward.Tag)
		}

		flags = append(flags, fmt.Sprintf("forward:%s", url))
	}

	// webhook
	for webhookName, webhook := range c.Webhooks {
		_ = webhookName
		delim := "?"
		url := fmt.Sprintf("%s://%s:%d", webhook.Protocol, webhook.Host, webhook.Port)
		if webhook.Timeout != "" {
			url += fmt.Sprintf("%stimeout=%s", delim, webhook.Timeout)
			delim = "&"
		}
		if webhook.GoTemplate != "" {
			url += fmt.Sprintf("%sgotemplate=%s", delim, webhook.GoTemplate)
			delim = "&"
		}
		if webhook.ContentType != "" {
			url += fmt.Sprintf("%scontentType=%s", delim, webhook.ContentType)
		}

		flags = append(flags, fmt.Sprintf("webhook:%s", url))
	}

	return flags
}

type OutputOptsConfig struct {
	None              bool   `mapstructure:"none"`
	StackAddresses    bool   `mapstructure:"stack-addresses"`
	ExecEnv           bool   `mapstructure:"exec-env"`
	ExecHash          string `mapstructure:"exec-hash"`
	ParseArguments    bool   `mapstructure:"parse-arguments"`
	ParseArgumentsFDs bool   `mapstructure:"parse-arguments-fds"`
	SortEvents        bool   `mapstructure:"sort-events"`
}

type OutputFormatConfig struct {
	Files []string `mapstructure:"files"`
}

type OutputGoTemplateConfig struct {
	Template string   `mapstructure:"template"`
	Files    []string `mapstructure:"files"`
}

type OutputForwardConfig struct {
	Protocol string `mapstructure:"protocol"`
	User     string `mapstructure:"user"`
	Password string `mapstructure:"password"`
	Host     string `mapstructure:"host"`
	Port     int    `mapstructure:"port"`
	Tag      string `mapstructure:"tag"`
}

type OutputWebhookConfig struct {
	Protocol    string `mapstructure:"protocol"`
	Host        string `mapstructure:"host"`
	Port        int    `mapstructure:"port"`
	Timeout     string `mapstructure:"timeout"`
	GoTemplate  string `mapstructure:"gotemplate"`
	ContentType string `mapstructure:"content-type"`
}

<<<<<<< HEAD
// Buffers flag

type BuffersConfig struct {
	EventsSize       int `mapstructure:"kernel-events"`
	BlobSize         int `mapstructure:"kernel-blob"`
	ControlPlaneSize int `mapstructure:"control-plane-events"`
	PipelineSize     int `mapstructure:"pipeline"`
}

func (c *BuffersConfig) flags() []string {
	flags := []string{}

	if c.EventsSize != 0 {
		flags = append(flags, fmt.Sprintf("kernel-events=%d", c.EventsSize))
	}
	if c.BlobSize != 0 {
		flags = append(flags, fmt.Sprintf("kernel-blob=%d", c.BlobSize))
	}
	if c.ControlPlaneSize != 0 {
		flags = append(flags, fmt.Sprintf("control-plane-events=%d", c.ControlPlaneSize))
	}

	if c.PipelineSize != 0 {
		flags = append(flags, fmt.Sprintf("pipeline=%d", c.PipelineSize))
	}

	return flags
}

//
// enrichment flag
//

type EnrichConfig struct {
	ContainerEnabled          bool   `mapstructure:"container-enabled"`
	ContainerCgroupPath       string `mapstructure:"container-cgroup-path"`
	ContainerDockerSocket     string `mapstructure:"container-docker-socket"`
	ContainerContainerdSocket string `mapstructure:"container-containerd-socket"`
	ContainerCrioSocket       string `mapstructure:"container-crio-socket"`
	ContainerPodmanSocket     string `mapstructure:"container-podman-socket"`
	ResolveFd                 bool   `mapstructure:"resolve-fd"`
	ExecHashEnabled           bool   `mapstructure:"exec-hash-enabled"`
	ExecHashMode              string `mapstructure:"exec-hash-mode"`
	UserStackTrace            bool   `mapstructure:"user-stack-trace"`
}

func (c *EnrichConfig) flags() []string {
	flags := []string{}

	if c.ContainerEnabled {
		flags = append(flags, "container.enabled=true")
	}
	if c.ContainerCgroupPath != "" {
		flags = append(flags, fmt.Sprintf("container.cgroup.path=%s", c.ContainerCgroupPath))
	}
	if c.ContainerDockerSocket != "" {
		flags = append(flags, fmt.Sprintf("container.docker.socket=%s", c.ContainerDockerSocket))
	}
	if c.ContainerContainerdSocket != "" {
		flags = append(flags, fmt.Sprintf("container.containerd.socket=%s", c.ContainerContainerdSocket))
	}
	if c.ContainerCrioSocket != "" {
		flags = append(flags, fmt.Sprintf("container.crio.socket=%s", c.ContainerCrioSocket))
	}
	if c.ContainerPodmanSocket != "" {
		flags = append(flags, fmt.Sprintf("container.podman.socket=%s", c.ContainerPodmanSocket))
	}
	if c.ResolveFd {
		flags = append(flags, "resolve-fd=true")
	}
	if c.ExecHashEnabled {
		flags = append(flags, "exec-hash.enabled=true")
	}
	if c.ExecHashMode != "" {
		flags = append(flags, fmt.Sprintf("exec-hash.mode=%s", c.ExecHashMode))
	}
	if c.UserStackTrace {
		flags = append(flags, "user-stack-trace=true")
	}

	return flags
=======
//
// general flag
//

type GeneralConfig struct {
	Workdir string `mapstructure:"workdir"`
}

func (c *GeneralConfig) flags() []string {
	return []string{fmt.Sprintf("workdir=%s", c.Workdir)}
>>>>>>> 67c263ca
}<|MERGE_RESOLUTION|>--- conflicted
+++ resolved
@@ -34,15 +34,12 @@
 		flagger = &OutputConfig{}
 	case "dnscache":
 		flagger = &DnsCacheConfig{}
-<<<<<<< HEAD
 	case "buffers":
 		flagger = &BuffersConfig{}
 	case "enrich":
 		flagger = &EnrichConfig{}
-=======
 	case "general":
 		flagger = &GeneralConfig{}
->>>>>>> 67c263ca
 	default:
 		return nil, errfmt.Errorf("unrecognized key: %s", key)
 	}
@@ -434,7 +431,6 @@
 	ContentType string `mapstructure:"content-type"`
 }
 
-<<<<<<< HEAD
 // Buffers flag
 
 type BuffersConfig struct {
@@ -516,7 +512,8 @@
 	}
 
 	return flags
-=======
+}
+
 //
 // general flag
 //
@@ -527,5 +524,4 @@
 
 func (c *GeneralConfig) flags() []string {
 	return []string{fmt.Sprintf("workdir=%s", c.Workdir)}
->>>>>>> 67c263ca
 }