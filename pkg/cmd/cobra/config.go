package cobra

import (
	"fmt"
	"strings"

	"github.com/spf13/viper"

	"github.com/aquasecurity/tracee/common/errfmt"
	cmdflags "github.com/aquasecurity/tracee/pkg/cmd/flags"
	serverflag "github.com/aquasecurity/tracee/pkg/cmd/flags/server"
)

type cliFlagger interface {
	flags() []string
}

// GetFlagsFromViper returns a slice of flags from a given config key.
// It relies on the fact that the config key is a viper.Gettable and that the
// config value complies with the cliFlagger interface (when structured).
func GetFlagsFromViper(key string) ([]string, error) {
	var flagger cliFlagger
	rawValue := viper.Get(key)

	switch key {
	case serverflag.ServerFlag:
		flagger = &ServerConfig{}
	case "proctree":
		flagger = &ProcTreeConfig{}
	case "capabilities":
		flagger = &CapabilitiesConfig{}
<<<<<<< HEAD
	case "log":
=======
	case "containers":
		flagger = &ContainerConfig{}
	case cmdflags.LogFlag:
>>>>>>> e3d8f7c3
		flagger = &LogConfig{}
	case "output":
		flagger = &OutputConfig{}
	case "dnscache":
		flagger = &DnsCacheConfig{}
	case "buffers":
		flagger = &BuffersConfig{}
	case "enrich":
		flagger = &EnrichConfig{}
	case "general":
		flagger = &GeneralConfig{}
	default:
		return nil, errfmt.Errorf("unrecognized key: %s", key)
	}

	return getConfigFlags(rawValue, flagger, key)
}

// getConfigFlags handles the given config key via viper.UnmarshalKey for both
// structured and raw cli flags.
func getConfigFlags(rawValue interface{}, flagger cliFlagger, key string) ([]string, error) {
	switch v := rawValue.(type) {
	// structured flags
	case map[string]interface{}:
		err := viper.UnmarshalKey(key, flagger)
		if err != nil {
			return nil, errfmt.WrapError(err)
		}
		return flagger.flags(), nil

	// raw cli flags
	case []interface{}, []string:
		flags := make([]string, 0)
		err := viper.UnmarshalKey(key, &flags)
		if err != nil {
			return nil, errfmt.WrapError(err)
		}
		return flags, nil

	default:
		return nil, errfmt.Errorf("unrecognized type %T for key %s", v, key)
	}
}

//
// server flag
//

type ServerConfig struct {
	HttpAddress string `mapstructure:"http-address"`
	GrpcAddress string `mapstructure:"grpc-address"`
	Metrics     bool   `mapstructure:"metrics"`
	Pprof       bool   `mapstructure:"pprof"`
	Healthz     bool   `mapstructure:"healthz"`
	Pyroscope   bool   `mapstructure:"pyroscope"`
}

func (s *ServerConfig) flags() []string {
	flags := make([]string, 0)

	if s.GrpcAddress != "" {
		flags = append(flags, fmt.Sprintf("%s=%s", serverflag.GRPCAddressFlag, s.GrpcAddress))
	}
	if s.HttpAddress != "" {
		flags = append(flags, fmt.Sprintf("%s=%s", serverflag.HTTPAddressFlag, s.HttpAddress))
	}
	if s.Metrics {
		flags = append(flags, serverflag.MetricsEndpointFlag)
	}
	if s.Pprof {
		flags = append(flags, serverflag.PProfEndpointFlag)
	}
	if s.Healthz {
		flags = append(flags, serverflag.HealthzEndpointFlag)
	}
	if s.Pyroscope {
		flags = append(flags, serverflag.PyroscopeAgentEndpointFlag)
	}
	return flags
}

//
// proctree flag
//

type ProcTreeConfig struct {
	Source string              `mapstructure:"source"`
	Cache  ProcTreeCacheConfig `mapstructure:"cache"`
}

type ProcTreeCacheConfig struct {
	Process int `mapstructure:"process"`
	Thread  int `mapstructure:"thread"`
}

func (c *ProcTreeConfig) flags() []string {
	flags := make([]string, 0)

	if c.Source != "" {
		if c.Source == "none" {
			flags = append(flags, "none")
		} else {
			flags = append(flags, fmt.Sprintf("source=%s", c.Source))
		}
	}
	if c.Cache.Process != 0 {
		flags = append(flags, fmt.Sprintf("process-cache=%d", c.Cache.Process))
	}
	if c.Cache.Thread != 0 {
		flags = append(flags, fmt.Sprintf("thread-cache=%d", c.Cache.Thread))
	}

	return flags
}

//
// dnscache flag
//

type DnsCacheConfig struct {
	Enable bool `mapstructure:"enable"`
	Size   int  `mapstructure:"size"`
}

func (c *DnsCacheConfig) flags() []string {
	flags := make([]string, 0)

	if !c.Enable {
		flags = append(flags, "none")
		return flags
	}

	if c.Size != 0 {
		flags = append(flags, fmt.Sprintf("size=%d", c.Size))
	}

	return flags
}

//
// capabilities flag
//

type CapabilitiesConfig struct {
	Bypass bool     `mapstructure:"bypass"`
	Add    []string `mapstructure:"add"`
	Drop   []string `mapstructure:"drop"`
}

func (c *CapabilitiesConfig) flags() []string {
	flags := make([]string, 0)

	flags = append(flags, fmt.Sprintf("bypass=%v", c.Bypass))
	for _, cap := range c.Add {
		flags = append(flags, fmt.Sprintf("add=%s", cap))
	}
	for _, cap := range c.Drop {
		flags = append(flags, fmt.Sprintf("drop=%s", cap))
	}

	return flags
}

//
// log flag
//

type LogConfig struct {
	Level     string             `mapstructure:"level"`
	File      string             `mapstructure:"file"`
	Aggregate LogAggregateConfig `mapstructure:"aggregate"`
	Filters   LogFilterConfig    `mapstructure:"filters"`
}

func (c *LogConfig) flags() []string {
	flags := []string{}

	// level
	if c.Level != "" {
		flags = append(flags, fmt.Sprintf("%s=%s", cmdflags.LogLevel, c.Level))
	}

	// file
	if c.File != "" {
		flags = append(flags, fmt.Sprintf("%s=%s", cmdflags.LogFile, c.File))
	}

	// aggregate
	if c.Aggregate.Enabled {
		flags = append(flags, fmt.Sprintf("%s.%s=true", cmdflags.LogAggregation, "enabled"))
	}
	if c.Aggregate.FlushInterval != "" {
		flags = append(flags, fmt.Sprintf("%s.%s=%s", cmdflags.LogAggregation, cmdflags.LogAggregationFlushInterval, c.Aggregate.FlushInterval))
	}

	// filters
	flags = append(flags, getLogFilterAttrFlags(cmdflags.LogFilterInclude, c.Filters.Include)...)
	flags = append(flags, getLogFilterAttrFlags(cmdflags.LogFilterExclude, c.Filters.Exclude)...)

	return flags
}

type LogAggregateConfig struct {
	Enabled       bool   `mapstructure:"enabled"`
	FlushInterval string `mapstructure:"flush-interval"`
}

type LogFilterConfig struct {
	Include LogFilterAttributes `mapstructure:"include"`
	Exclude LogFilterAttributes `mapstructure:"exclude"`
}

type LogFilterAttributes struct {
	Msg    []string `mapstructure:"msg"`
	Pkg    []string `mapstructure:"pkg"`
	File   []string `mapstructure:"file"`
	Level  []string `mapstructure:"level"`
	Regex  []string `mapstructure:"regex"`
	LibBPF bool     `mapstructure:"libbpf"`
}

func getLogFilterAttrFlags(option string, attrs LogFilterAttributes) []string {
	attrFlags := []string{}

	// msg
	for _, msg := range attrs.Msg {
		attrFlags = append(attrFlags, fmt.Sprintf("%s.%s.msg=%s", cmdflags.LogFilter, option, msg))
	}

	// pkg
	for _, pkg := range attrs.Pkg {
		attrFlags = append(attrFlags, fmt.Sprintf("%s.%s.pkg=%s", cmdflags.LogFilter, option, pkg))
	}

	// file
	for _, file := range attrs.File {
		attrFlags = append(attrFlags, fmt.Sprintf("%s.%s.file=%s", cmdflags.LogFilter, option, file))
	}

	// level
	for _, level := range attrs.Level {
		attrFlags = append(attrFlags, fmt.Sprintf("%s.%s.level=%s", cmdflags.LogFilter, option, level))
	}

	// regex
	for _, regex := range attrs.Regex {
		attrFlags = append(attrFlags, fmt.Sprintf("%s.%s.regex=%s", cmdflags.LogFilter, option, regex))
	}
	// libbpf
	if attrs.LibBPF {
		attrFlags = append(attrFlags, fmt.Sprintf("%s.%s.libbpf", cmdflags.LogFilter, option))
	}

	return attrFlags
}

//
// output flag
//

type OutputConfig struct {
	Options      OutputOptsConfig               `mapstructure:"options"`
	Table        OutputFormatConfig             `mapstructure:"table"`
	TableVerbose OutputFormatConfig             `mapstructure:"table-verbose"`
	JSON         OutputFormatConfig             `mapstructure:"json"`
	GoTemplate   OutputGoTemplateConfig         `mapstructure:"gotemplate"`
	Forwards     map[string]OutputForwardConfig `mapstructure:"forward"`
	Webhooks     map[string]OutputWebhookConfig `mapstructure:"webhook"`
}

func (c *OutputConfig) flags() []string {
	flags := []string{}

	// options flags
	if c.Options.None {
		flags = append(flags, "none")
	}
	if c.Options.StackAddresses {
		flags = append(flags, "option:stack-addresses")
	}
	if c.Options.ExecEnv {
		flags = append(flags, "option:exec-env")
	}
	if c.Options.ExecHash != "" {
		flags = append(flags, fmt.Sprintf("option:exec-hash=%s", c.Options.ExecHash))
	}
	if c.Options.ParseArguments {
		flags = append(flags, "option:parse-arguments")
	}
	if c.Options.ParseArgumentsFDs {
		flags = append(flags, "option:parse-arguments-fds")
	}
	if c.Options.SortEvents {
		flags = append(flags, "option:sort-events")
	}

	// formats with files
	formatFilesMap := map[string][]string{
		"table":         c.Table.Files,
		"table-verbose": c.TableVerbose.Files,
		"json":          c.JSON.Files,
	}
	for format, files := range formatFilesMap {
		for _, file := range files {
			flags = append(flags, fmt.Sprintf("%s:%s", format, file))
		}
	}

	// gotemplate
	if c.GoTemplate.Template != "" {
		templateFlag := fmt.Sprintf("gotemplate=%s", c.GoTemplate.Template)
		if len(c.GoTemplate.Files) > 0 {
			templateFlag += ":" + strings.Join(c.GoTemplate.Files, ",")
		}

		flags = append(flags, templateFlag)
	}

	// forward
	for forwardName, forward := range c.Forwards {
		_ = forwardName
		url := fmt.Sprintf("%s://", forward.Protocol)

		if forward.User != "" && forward.Password != "" {
			url += fmt.Sprintf("%s:%s@", forward.User, forward.Password)
		}

		url += fmt.Sprintf("%s:%d", forward.Host, forward.Port)

		if forward.Tag != "" {
			url += fmt.Sprintf("?tag=%s", forward.Tag)
		}

		flags = append(flags, fmt.Sprintf("forward:%s", url))
	}

	// webhook
	for webhookName, webhook := range c.Webhooks {
		_ = webhookName
		delim := "?"
		url := fmt.Sprintf("%s://%s:%d", webhook.Protocol, webhook.Host, webhook.Port)
		if webhook.Timeout != "" {
			url += fmt.Sprintf("%stimeout=%s", delim, webhook.Timeout)
			delim = "&"
		}
		if webhook.GoTemplate != "" {
			url += fmt.Sprintf("%sgotemplate=%s", delim, webhook.GoTemplate)
			delim = "&"
		}
		if webhook.ContentType != "" {
			url += fmt.Sprintf("%scontentType=%s", delim, webhook.ContentType)
		}

		flags = append(flags, fmt.Sprintf("webhook:%s", url))
	}

	return flags
}

type OutputOptsConfig struct {
	None              bool   `mapstructure:"none"`
	StackAddresses    bool   `mapstructure:"stack-addresses"`
	ExecEnv           bool   `mapstructure:"exec-env"`
	ExecHash          string `mapstructure:"exec-hash"`
	ParseArguments    bool   `mapstructure:"parse-arguments"`
	ParseArgumentsFDs bool   `mapstructure:"parse-arguments-fds"`
	SortEvents        bool   `mapstructure:"sort-events"`
}

type OutputFormatConfig struct {
	Files []string `mapstructure:"files"`
}

type OutputGoTemplateConfig struct {
	Template string   `mapstructure:"template"`
	Files    []string `mapstructure:"files"`
}

type OutputForwardConfig struct {
	Protocol string `mapstructure:"protocol"`
	User     string `mapstructure:"user"`
	Password string `mapstructure:"password"`
	Host     string `mapstructure:"host"`
	Port     int    `mapstructure:"port"`
	Tag      string `mapstructure:"tag"`
}

type OutputWebhookConfig struct {
	Protocol    string `mapstructure:"protocol"`
	Host        string `mapstructure:"host"`
	Port        int    `mapstructure:"port"`
	Timeout     string `mapstructure:"timeout"`
	GoTemplate  string `mapstructure:"gotemplate"`
	ContentType string `mapstructure:"content-type"`
}

// Buffers flag

type BuffersConfig struct {
	EventsSize       int `mapstructure:"kernel-events"`
	BlobSize         int `mapstructure:"kernel-blob"`
	ControlPlaneSize int `mapstructure:"control-plane-events"`
	PipelineSize     int `mapstructure:"pipeline"`
}

func (c *BuffersConfig) flags() []string {
	flags := []string{}

	if c.EventsSize != 0 {
		flags = append(flags, fmt.Sprintf("kernel-events=%d", c.EventsSize))
	}
	if c.BlobSize != 0 {
		flags = append(flags, fmt.Sprintf("kernel-blob=%d", c.BlobSize))
	}
	if c.ControlPlaneSize != 0 {
		flags = append(flags, fmt.Sprintf("control-plane-events=%d", c.ControlPlaneSize))
	}

	if c.PipelineSize != 0 {
		flags = append(flags, fmt.Sprintf("pipeline=%d", c.PipelineSize))
	}

	return flags
}

//
// enrichment flag
//

type EnrichConfig struct {
	ContainerEnabled          bool   `mapstructure:"container-enabled"`
	ContainerCgroupPath       string `mapstructure:"container-cgroup-path"`
	ContainerDockerSocket     string `mapstructure:"container-docker-socket"`
	ContainerContainerdSocket string `mapstructure:"container-containerd-socket"`
	ContainerCrioSocket       string `mapstructure:"container-crio-socket"`
	ContainerPodmanSocket     string `mapstructure:"container-podman-socket"`
	ResolveFd                 bool   `mapstructure:"resolve-fd"`
	ExecHashEnabled           bool   `mapstructure:"exec-hash-enabled"`
	ExecHashMode              string `mapstructure:"exec-hash-mode"`
	UserStackTrace            bool   `mapstructure:"user-stack-trace"`
}

func (c *EnrichConfig) flags() []string {
	flags := []string{}

	if c.ContainerEnabled {
		flags = append(flags, "container.enabled=true")
	}
	if c.ContainerCgroupPath != "" {
		flags = append(flags, fmt.Sprintf("container.cgroup.path=%s", c.ContainerCgroupPath))
	}
	if c.ContainerDockerSocket != "" {
		flags = append(flags, fmt.Sprintf("container.docker.socket=%s", c.ContainerDockerSocket))
	}
	if c.ContainerContainerdSocket != "" {
		flags = append(flags, fmt.Sprintf("container.containerd.socket=%s", c.ContainerContainerdSocket))
	}
	if c.ContainerCrioSocket != "" {
		flags = append(flags, fmt.Sprintf("container.crio.socket=%s", c.ContainerCrioSocket))
	}
	if c.ContainerPodmanSocket != "" {
		flags = append(flags, fmt.Sprintf("container.podman.socket=%s", c.ContainerPodmanSocket))
	}
	if c.ResolveFd {
		flags = append(flags, "resolve-fd=true")
	}
	if c.ExecHashEnabled {
		flags = append(flags, "exec-hash.enabled=true")
	}
	if c.ExecHashMode != "" {
		flags = append(flags, fmt.Sprintf("exec-hash.mode=%s", c.ExecHashMode))
	}
	if c.UserStackTrace {
		flags = append(flags, "user-stack-trace=true")
	}

	return flags
}

//
// general flag
//

type GeneralConfig struct {
	Workdir string `mapstructure:"workdir"`
}

func (c *GeneralConfig) flags() []string {
	return []string{fmt.Sprintf("workdir=%s", c.Workdir)}
}<|MERGE_RESOLUTION|>--- conflicted
+++ resolved
@@ -29,13 +29,7 @@
 		flagger = &ProcTreeConfig{}
 	case "capabilities":
 		flagger = &CapabilitiesConfig{}
-<<<<<<< HEAD
-	case "log":
-=======
-	case "containers":
-		flagger = &ContainerConfig{}
 	case cmdflags.LogFlag:
->>>>>>> e3d8f7c3
 		flagger = &LogConfig{}
 	case "output":
 		flagger = &OutputConfig{}
