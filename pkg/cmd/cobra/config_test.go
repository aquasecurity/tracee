package cobra

import (
	"log"
	"sort"
	"strings"
	"testing"

	"github.com/spf13/viper"
	"github.com/stretchr/testify/assert"
)

// TestGetFlagsFromViper tests the GetFlagsFromViper function using a global
// viper instance. It tests all keys that are supported by the function for
// both structured and cli flags.
func TestGetFlagsFromViper(t *testing.T) {
	// Cannot run in parallel because of the global viper instance

	tests := []struct {
		name          string
		yamlContent   string
		key           string
		expectedFlags []string
	}{
		{
			name: "Test proctree configuration (cli flags)",
			yamlContent: `
proctree:
    - source=events
    - process-cache=8192
    - thread-cache=4096
`,
			key: "proctree",
			expectedFlags: []string{
				"source=events",
				"process-cache=8192",
				"thread-cache=4096",
			},
		},
		{
			name: "Test proctree configuration (structured flags)",
			yamlContent: `
proctree:
    source: events
    cache:
        process: 8192
        thread: 4096
`,
			key: "proctree",
			expectedFlags: []string{
				"source=events",
				"process-cache=8192",
				"thread-cache=4096",
			},
		},
		{
			name: "Test capabilities configuration (cli flags)",
			yamlContent: `
capabilities:
    - bypass=false
    - add=CAP_NET_ADMIN
    - add=CAP_SYS_ADMIN
    - drop=CAP_NET_RAW
    - drop=CAP_DAC_OVERRIDE
`,
			key: "capabilities",
			expectedFlags: []string{
				"bypass=false",
				"add=CAP_NET_ADMIN",
				"add=CAP_SYS_ADMIN",
				"drop=CAP_NET_RAW",
				"drop=CAP_DAC_OVERRIDE",
			},
		},
		{
			name: "Test capabilities configuration (structured flags)",
			yamlContent: `
capabilities:
    bypass: false
    add:
        - CAP_NET_ADMIN
        - CAP_SYS_ADMIN
    drop:
        - CAP_NET_RAW
        - CAP_DAC_OVERRIDE
`,
			key: "capabilities",
			expectedFlags: []string{
				"bypass=false",
				"add=CAP_NET_ADMIN",
				"add=CAP_SYS_ADMIN",
				"drop=CAP_NET_RAW",
				"drop=CAP_DAC_OVERRIDE",
			},
		},
		{
			name: "Test log configuration (cli flags)",
			yamlContent: `
log:
    - debug
    - file:/var/log/test.log
    - aggregate:5s
    - filters.include.libbpf
    - filters.include.msg=msg1
    - filters.include.pkg=pkg1
    - filters.include.pkg=pkg2
    - filters.include.file=file1
    - filters.include.level=info
    - filters.include.regex=^regex.*
    - filters.exclude.msg=msg1
    - filters.exclude.pkg=pkg1
    - filters.exclude.file=file1
    - filters.exclude.file=file2
    - filters.exclude.level=info
    - filters.exclude.regex=^regex.*
`,
			key: "log",
			expectedFlags: []string{
				"debug",
				"file:/var/log/test.log",
				"aggregate:5s",
				"filters.include.libbpf",
				"filters.include.msg=msg1",
				"filters.include.pkg=pkg1",
				"filters.include.pkg=pkg2",
				"filters.include.file=file1",
				"filters.include.level=info",
				"filters.include.regex=^regex.*",
				"filters.exclude.msg=msg1",
				"filters.exclude.pkg=pkg1",
				"filters.exclude.file=file1",
				"filters.exclude.file=file2",
				"filters.exclude.level=info",
				"filters.exclude.regex=^regex.*",
			},
		},
		{
			name: "Test log configuration (structured flags)",
			yamlContent: `
log:
    level: debug
    file: /var/log/test.log
    aggregate:
        enabled: true
        flush-interval: 5s
    filters:
        include:
            libbpf: true
            msg:
                - msg1
            pkg:
                - pkg1
                - pkg2
            file:
                - file1
            level:
                - info
            regex:
                - ^regex.*
        exclude:
            msg:
                - msg1
            pkg:
                - pkg1
            file:
                - file1
                - file2
            level:
                - info
            regex:
                - ^regex.*
`,
			key: "log",
			expectedFlags: []string{
				"level=debug",
				"file=/var/log/test.log",
				"aggregate.enabled=true",
				"aggregate.flush-interval=5s",
				"filters.include.libbpf",
				"filters.include.msg=msg1",
				"filters.include.pkg=pkg1",
				"filters.include.pkg=pkg2",
				"filters.include.file=file1",
				"filters.include.level=info",
				"filters.include.regex=^regex.*",
				"filters.exclude.msg=msg1",
				"filters.exclude.pkg=pkg1",
				"filters.exclude.file=file1",
				"filters.exclude.file=file2",
				"filters.exclude.level=info",
				"filters.exclude.regex=^regex.*",
			},
		},
		{
			name: "Test output configuration (cli flags)",
			yamlContent: `
output:
    - none
    - option:stack-addresses
    - option:exec-env
    - option:exec-hash=dev-inode
    - option:parse-arguments
    - option:parse-arguments-fds
    - option:sort-events
    - table:file1
    - json:file2    
    - gotemplate=template1:file3,file4    
`,
			key: "output",
			expectedFlags: []string{
				"none",
				"option:stack-addresses",
				"option:exec-env",
				"option:exec-hash=dev-inode",
				"option:parse-arguments",
				"option:parse-arguments-fds",
				"option:sort-events",
				"table:file1",
				"json:file2",
				"gotemplate=template1:file3,file4",
			},
		},
		{
			name: "Test output configuration (structured flags)",
			yamlContent: `
output:
    options:
        none: false
        stack-addresses: true
        exec-env: true
        exec-hash: dev-inode
        parse-arguments: true
        parse-arguments-fds: true
        sort-events: true
    table:
        files:
            - file1
    table-verbose:
        files:
            - stdout
    json:
        files:
            - /path/to/json1.out
    gotemplate:
        template: template1
        files:
            - file3
            - file4
    forward:
        - forward1:
            protocol: tcp
            user: user
            password: pass
            host: 127.0.0.1
            port: 24224
            tag: tracee1
        - forward2:
            protocol: udp
            user: user
            password: pass
            host: 127.0.0.1
            port: 24225
            tag: tracee2
    webhook:
        - webhook1:
            protocol: http
            host: localhost
            port: 8000
            timeout: 5s
            gotemplate: /path/to/template1
            content-type: application/json
        - webhook2:
            protocol: http
            host: localhost
            port: 9000
            timeout: 3s
            gotemplate: /path/to/template2
            content-type: application/ld+json
`,
			key: "output",
			expectedFlags: []string{
				"option:stack-addresses",
				"option:exec-env",
				"option:exec-hash=dev-inode",
				"option:parse-arguments",
				"option:parse-arguments-fds",
				"option:sort-events",
				"table:file1",
				"table-verbose:stdout",
				"json:/path/to/json1.out",
				"gotemplate=template1:file3,file4",
				"forward:tcp://user:pass@127.0.0.1:24224?tag=tracee1",
				"forward:udp://user:pass@127.0.0.1:24225?tag=tracee2",
				"webhook:http://localhost:8000?timeout=5s&gotemplate=/path/to/template1&contentType=application/json",
				"webhook:http://localhost:9000?timeout=3s&gotemplate=/path/to/template2&contentType=application/ld+json",
			},
		},
		{
<<<<<<< HEAD
			name: "Test buffers configuration (cli flags)",
			yamlContent: `
buffers:
    - kernel-events=2048
    - kernel-blob=512
    - control-plane-events=256
    - pipeline=4000
`,
			key: "buffers",
			expectedFlags: []string{
				"kernel-events=2048",
				"kernel-blob=512",
				"control-plane-events=256",
				"pipeline=4000",
			},
		},
		{
			name: "Test buffers configuration (structured flags)",
			yamlContent: `
buffers:
    kernel-events: 2048
    kernel-blob: 512
    control-plane-events: 256
    pipeline: 4000
`,
			key: "buffers",
			expectedFlags: []string{
				"kernel-events=2048",
				"kernel-blob=512",
				"control-plane-events=256",
				"pipeline=4000",
			},
		},
		{
			name: "server flag check",
=======
			name: "Test server configuration (cli flags)",
			yamlContent: `
server:
    - http-address=localhost:8080
    - grpc-address=unix:/var/run/tracee.sock
    - metrics
    - pprof
    - healthz
    - pyroscope`,
			key: "server",
			expectedFlags: []string{
				"grpc-address=unix:/var/run/tracee.sock",
				"http-address=localhost:8080",
				"metrics",
				"pprof",
				"healthz",
				"pyroscope",
			},
		},
		{
			name: "Test server configuration (structured flags)",
>>>>>>> dd8d5cca
			yamlContent: `
server:
    http-address: localhost:8080
    grpc-address: unix:/var/run/tracee.sock
    metrics: true
    pprof: true
    healthz: true
    pyroscope: true`,
			key: "server",
			expectedFlags: []string{
				"http-address=localhost:8080",
				"grpc-address=unix:/var/run/tracee.sock",
				"metrics",
				"pprof",
				"healthz",
				"pyroscope",
			},
		},
		{
<<<<<<< HEAD
			name: "Test enrich configuration (cli flags)",
			yamlContent: `
enrich:
    - container.enabled=true
    - container.cgroup.path=/host/sys/fs/cgroup
    - container.docker.socket=/var/run/docker.sock
    - container.containerd.socket=/var/run/containerd/containerd.sock
    - container.crio.socket=/var/run/crio/crio.sock
    - container.podman.socket=/var/run/podman/podman.sock
    - resolve-fd=true
    - exec-hash.enabled=true
    - exec-hash.mode=dev-inode
    - user-stack-trace=true
`,
			key: "enrich",
			expectedFlags: []string{
				"container.enabled=true",
				"container.cgroup.path=/host/sys/fs/cgroup",
				"container.docker.socket=/var/run/docker.sock",
				"container.containerd.socket=/var/run/containerd/containerd.sock",
				"container.crio.socket=/var/run/crio/crio.sock",
				"container.podman.socket=/var/run/podman/podman.sock",
				"resolve-fd=true",
				"exec-hash.enabled=true",
				"exec-hash.mode=dev-inode",
				"user-stack-trace=true",
			},
		},
		{
			name: "Test enrich configuration (structured flags)",
			yamlContent: `
enrich:
    container-enabled: true
    container-cgroup-path: /host/sys/fs/cgroup
    container-docker-socket: /var/run/docker.sock
    container-containerd-socket: /var/run/containerd/containerd.sock
    container-crio-socket: /var/run/crio/crio.sock
    container-podman-socket: /var/run/podman/podman.sock
    resolve-fd: true
    exec-hash-enabled: true
    exec-hash-mode: dev-inode
    user-stack-trace: true
`,
			key: "enrich",
			expectedFlags: []string{
				"container.enabled=true",
				"container.cgroup.path=/host/sys/fs/cgroup",
				"container.docker.socket=/var/run/docker.sock",
				"container.containerd.socket=/var/run/containerd/containerd.sock",
				"container.crio.socket=/var/run/crio/crio.sock",
				"container.podman.socket=/var/run/podman/podman.sock",
				"resolve-fd=true",
				"exec-hash.enabled=true",
				"exec-hash.mode=dev-inode",
				"user-stack-trace=true",
=======
			name: "Test general configuration (cli flags)",
			yamlContent: `
general:
    - workdir=/tmp/tracee
`,
			key: "general",
			expectedFlags: []string{
				"workdir=/tmp/tracee",
			},
		},
		{
			name: "Test general configuration (structured flags)",
			yamlContent: `
general:
    workdir: /opt/tracee
`,
			key: "general",
			expectedFlags: []string{
				"workdir=/opt/tracee",
>>>>>>> newGeneralFlag
			},
		},
	}

	for _, tt := range tests {
		t.Run(tt.name, func(t *testing.T) {
			// Cannot run in parallel because of the global viper instance

			viper.Reset() // Reset viper's state for each test case
			viper.SetConfigType("yaml")
			if err := viper.ReadConfig(strings.NewReader(tt.yamlContent)); err != nil {
				t.Fatalf("Error setting up viper: %v", err)
			}

			flags, err := GetFlagsFromViper(tt.key)
			assert.NoError(t, err)

			if len(flags) != len(tt.expectedFlags) {
				log.Printf("Expected %+v", tt.expectedFlags)
				log.Printf("Got %+v", flags)
				t.Fatalf("Expected %d flags, got %d flags", len(tt.expectedFlags), len(flags))
			}

			if !slicesEqualIgnoreOrder(flags, tt.expectedFlags) {
				t.Errorf("Expected %v, got %v", tt.expectedFlags, flags)
			}
		})
	}
}

//
// proctree
//

func TestProcTreeConfigFlags(t *testing.T) {
	t.Parallel()

	tests := []struct {
		name     string
		config   ProcTreeConfig
		expected []string
	}{
		{
			name: "empty config",
			config: ProcTreeConfig{
				Source: "",
				Cache:  ProcTreeCacheConfig{},
			},
			expected: []string{},
		},
		{
			name: "only source set",
			config: ProcTreeConfig{
				Source: "events",
				Cache:  ProcTreeCacheConfig{},
			},
			expected: []string{
				"source=events",
			},
		},
		{
			name: "only process cache set",
			config: ProcTreeConfig{
				Source: "",
				Cache: ProcTreeCacheConfig{
					Process: 8192,
				},
			},
			expected: []string{
				"process-cache=8192",
			},
		},
		{
			name: "only thread cache set",
			config: ProcTreeConfig{
				Source: "",
				Cache: ProcTreeCacheConfig{
					Thread: 4096,
				},
			},
			expected: []string{
				"thread-cache=4096",
			},
		},
		{
			name: "both cache values set",
			config: ProcTreeConfig{
				Source: "",
				Cache: ProcTreeCacheConfig{
					Process: 8192,
					Thread:  4096,
				},
			},
			expected: []string{
				"process-cache=8192",
				"thread-cache=4096",
			},
		},
		{
			name: "all fields set",
			config: ProcTreeConfig{
				Source: "events",
				Cache: ProcTreeCacheConfig{
					Process: 8192,
					Thread:  4096,
				},
			},
			expected: []string{
				"source=events",
				"process-cache=8192",
				"thread-cache=4096",
			},
		},
	}

	for _, tt := range tests {
		tt := tt

		t.Run(tt.name, func(t *testing.T) {
			t.Parallel()

			got := tt.config.flags()
			if !slicesEqualIgnoreOrder(got, tt.expected) {
				t.Errorf("flags() = %v, want %v", got, tt.expected)
			}
		})
	}
}

//
// capabilities
//

func TestCapabilitiesConfigFlags(t *testing.T) {
	t.Parallel()

	tests := []struct {
		name     string
		config   CapabilitiesConfig
		expected []string
	}{
		{
			name: "empty config",
			config: CapabilitiesConfig{
				Bypass: false,
				Add:    nil,
				Drop:   nil,
			},
			expected: []string{
				"bypass=false",
			},
		},
		{
			name: "bypass true",
			config: CapabilitiesConfig{
				Bypass: true,
				Add:    nil,
				Drop:   nil,
			},
			expected: []string{
				"bypass=true",
			},
		},
		{
			name: "only add capabilities",
			config: CapabilitiesConfig{
				Bypass: false,
				Add: []string{
					"CAP_NET_ADMIN",
					"CAP_SYS_ADMIN",
				},
				Drop: nil,
			},
			expected: []string{
				"bypass=false",
				"add=CAP_NET_ADMIN",
				"add=CAP_SYS_ADMIN",
			},
		},
		{
			name: "only drop capabilities",
			config: CapabilitiesConfig{
				Bypass: false,
				Add:    nil,
				Drop: []string{
					"CAP_NET_RAW",
					"CAP_DAC_OVERRIDE",
				},
			},
			expected: []string{
				"bypass=false",
				"drop=CAP_NET_RAW",
				"drop=CAP_DAC_OVERRIDE",
			},
		},
		{
			name: "add and drop capabilities",
			config: CapabilitiesConfig{
				Bypass: false,
				Add: []string{
					"CAP_NET_ADMIN",
				},
				Drop: []string{
					"CAP_NET_RAW",
				},
			},
			expected: []string{
				"bypass=false",
				"add=CAP_NET_ADMIN",
				"drop=CAP_NET_RAW",
			},
		},
		{
			name: "bypass with capabilities",
			config: CapabilitiesConfig{
				Bypass: true,
				Add: []string{
					"CAP_NET_ADMIN",
				},
				Drop: []string{
					"CAP_NET_RAW",
				},
			},
			expected: []string{
				"bypass=true",
				"add=CAP_NET_ADMIN",
				"drop=CAP_NET_RAW",
			},
		},
	}

	for _, tt := range tests {
		tt := tt

		t.Run(tt.name, func(t *testing.T) {
			t.Parallel()

			got := tt.config.flags()
			if !slicesEqualIgnoreOrder(got, tt.expected) {
				t.Errorf("flags() = %v, want %v", got, tt.expected)
			}
		})
	}
}

//
// log
//

func TestLogConfigFlags(t *testing.T) {
	t.Parallel()

	tests := []struct {
		name     string
		config   LogConfig
		expected []string
	}{
		{
			name: "empty config",
			config: LogConfig{
				Level: "",
				File:  "",
			},
			expected: []string{},
		},
		{
			name: "level only",
			config: LogConfig{
				Level: "debug",
			},
			expected: []string{
				"level=debug",
			},
		},
		{
			name: "file only",
			config: LogConfig{
				File: "/var/log/test.log",
			},
			expected: []string{
				"file=/var/log/test.log",
			},
		},
		{
			name: "aggregate only",
			config: LogConfig{
				Aggregate: LogAggregateConfig{
					Enabled:       true,
					FlushInterval: "",
				},
			},
			expected: []string{
				"aggregate.enabled=true",
			},
		},
		{
			name: "aggregate with interval",
			config: LogConfig{
				Aggregate: LogAggregateConfig{
					Enabled:       true,
					FlushInterval: "5s",
				},
			},
			expected: []string{
				"aggregate.enabled=true",
				"aggregate.flush-interval=5s",
			},
		},
		{
			name: "filters with libbpf",
			config: LogConfig{
				Filters: LogFilterConfig{
					Include: LogFilterAttributes{
						LibBPF: true,
					},
				},
			},
			expected: []string{
				"filters.include.libbpf",
			},
		},
		{
			name: "filters with attributes",
			config: LogConfig{
				Filters: LogFilterConfig{
					Include: LogFilterAttributes{
						Msg: []string{
							"msg1",
							"msg2",
						},
						Pkg: []string{
							"pkg1",
						},
						File: []string{
							"file1",
							"file2",
						},
						Level: []string{
							"lvl1",
						},
						Regex: []string{
							"^test.*",
						},
					},
				},
			},
			expected: []string{
				"filters.include.msg=msg1",
				"filters.include.msg=msg2",
				"filters.include.pkg=pkg1",
				"filters.include.file=file1",
				"filters.include.file=file2",
				"filters.include.level=lvl1",
				"filters.include.regex=^test.*",
			},
		},
		{
			name: "all flags",
			config: LogConfig{
				Level: "debug",
				File:  "/var/log/test.log",
				Aggregate: LogAggregateConfig{
					Enabled:       true,
					FlushInterval: "10s",
				},
				Filters: LogFilterConfig{
					Include: LogFilterAttributes{
						Msg:    []string{"msg1"},
						Pkg:    []string{"pkg1", "pkg2"},
						File:   []string{"file1"},
						Level:  []string{"lvl1", "lvl2"},
						Regex:  []string{"^regex.*"},
						LibBPF: true,
					},
					Exclude: LogFilterAttributes{
						Msg:   []string{"msg1"},
						Pkg:   []string{"pkg1"},
						File:  []string{"file1", "file2"},
						Level: []string{"lvl1"},
						Regex: []string{"^regex.*"},
					},
				},
			},
			expected: []string{
				"level=debug",
				"file=/var/log/test.log",
				"aggregate.flush-interval=10s",
				"aggregate.enabled=true",
				"filters.include.libbpf",
				"filters.include.msg=msg1",
				"filters.include.pkg=pkg1",
				"filters.include.pkg=pkg2",
				"filters.include.file=file1",
				"filters.include.level=lvl1",
				"filters.include.level=lvl2",
				"filters.include.regex=^regex.*",
				"filters.exclude.msg=msg1",
				"filters.exclude.pkg=pkg1",
				"filters.exclude.file=file1",
				"filters.exclude.file=file2",
				"filters.exclude.level=lvl1",
				"filters.exclude.regex=^regex.*",
			},
		},
	}

	for _, tt := range tests {
		tt := tt

		t.Run(tt.name, func(t *testing.T) {
			t.Parallel()

			got := tt.config.flags()

			if !slicesEqualIgnoreOrder(got, tt.expected) {
				t.Errorf("flags() = %v, want %v", got, tt.expected)
			}
		})
	}
}

//
// output
//

func TestOutputConfigFlags(t *testing.T) {
	t.Parallel()

	tests := []struct {
		name     string
		config   OutputConfig
		expected []string
	}{
		{
			name:     "empty config",
			config:   OutputConfig{},
			expected: []string{},
		},
		{
			name: "options set",
			config: OutputConfig{
				Options: OutputOptsConfig{
					None:              true,
					StackAddresses:    true,
					ExecEnv:           true,
					ExecHash:          "dev-inode",
					ParseArguments:    true,
					ParseArgumentsFDs: true,
					SortEvents:        true,
				},
			},
			expected: []string{
				"none",
				"option:stack-addresses",
				"option:exec-env",
				"option:exec-hash=dev-inode",
				"option:parse-arguments",
				"option:parse-arguments-fds",
				"option:sort-events",
			},
		},
		{
			name: "formats set",
			config: OutputConfig{
				Table: OutputFormatConfig{
					Files: []string{"file1"},
				},
				JSON: OutputFormatConfig{
					Files: []string{"file2"},
				},
			},
			expected: []string{
				"table:file1",
				"json:file2",
			},
		},
		{
			name: "gotemplate set",
			config: OutputConfig{
				GoTemplate: OutputGoTemplateConfig{
					Template: "template1",
					Files:    []string{"file3", "file4"},
				},
			},
			expected: []string{
				"gotemplate=template1:file3,file4",
			},
		},
		{
			name: "test forward with tag",
			config: OutputConfig{
				Forwards: map[string]OutputForwardConfig{
					"example1": {
						Protocol: "tcp",
						User:     "",
						Password: "",
						Host:     "example.com",
						Port:     8080,
						Tag:      "sample",
					},
				},
			},
			expected: []string{
				"forward:tcp://example.com:8080?tag=sample",
			},
		},
		{
			name: "test forward with user and password",
			config: OutputConfig{
				Forwards: map[string]OutputForwardConfig{
					"example2": {
						Protocol: "tcp",
						User:     "user123",
						Password: "pass123",
						Host:     "secure.com",
						Port:     443,
						Tag:      "",
					},
				},
			},
			expected: []string{
				"forward:tcp://user123:pass123@secure.com:443",
			},
		},
		{
			name: "test webhook with all fields",
			config: OutputConfig{
				Webhooks: map[string]OutputWebhookConfig{
					"example3": {
						Protocol:    "http",
						Host:        "webhook.com",
						Port:        9090,
						Timeout:     "5s",
						GoTemplate:  "/path/to/template1",
						ContentType: "application/json",
					},
				},
			},
			expected: []string{
				"webhook:http://webhook.com:9090?timeout=5s&gotemplate=/path/to/template1&contentType=application/json",
			},
		},
		{
			name: "test combined forward and webhook",
			config: OutputConfig{
				Forwards: map[string]OutputForwardConfig{
					"example4": {
						Protocol: "http",
						User:     "",
						Password: "",
						Host:     "combined.com",
						Port:     8000,
						Tag:      "taggy",
					},
				},
				Webhooks: map[string]OutputWebhookConfig{
					"example5": {
						Protocol: "http",
						Host:     "hooky.com",
						Port:     8088,
						Timeout:  "10s",
					},
				},
			},
			expected: []string{
				"forward:http://combined.com:8000?tag=taggy",
				"webhook:http://hooky.com:8088?timeout=10s",
			},
		},
	}

	for _, tt := range tests {
		tt := tt

		t.Run(tt.name, func(t *testing.T) {
			t.Parallel()

			got := tt.config.flags()
			if !slicesEqualIgnoreOrder(got, tt.expected) {
				t.Errorf("flags() = %v, want %v", got, tt.expected)
			}
		})
	}
}

func TestServerConfigFlags(t *testing.T) {
	t.Parallel()

	tests := []struct {
		name     string
		config   ServerConfig
		expected []string
	}{
		{
			name:     "empty config",
			config:   ServerConfig{},
			expected: []string{},
		},
		{
			name: "grpc only",
			config: ServerConfig{
				GrpcAddress: "unix:/var/run/tracee.sock",
			},
			expected: []string{
				"grpc-address=unix:/var/run/tracee.sock",
			},
		},
		{
			name: "http only",
			config: ServerConfig{
				HttpAddress: "localhost:8080",
			},
			expected: []string{
				"http-address=localhost:8080",
			},
		},
		{
			name: "http with options",
			config: ServerConfig{
				HttpAddress: "localhost:8080",
				Metrics:     true,
				Pprof:       true,
				Healthz:     true,
				Pyroscope:   true,
			},
			expected: []string{
				"http-address=localhost:8080",
				"metrics",
				"pprof",
				"healthz",
				"pyroscope",
			},
		},
		{
			name: "both http and grpc",
			config: ServerConfig{
				HttpAddress: "localhost:8080",
				GrpcAddress: "unix:/var/run/tracee.sock",
			},
			expected: []string{
				"grpc-address=unix:/var/run/tracee.sock",
				"http-address=localhost:8080",
			},
		},
		{
			name: "both http and grpc with options",
			config: ServerConfig{
				HttpAddress: "localhost:8080",
				GrpcAddress: "unix:/var/run/tracee.sock",
				Metrics:     true,
				Pprof:       true,
				Healthz:     true,
				Pyroscope:   true,
			},
			expected: []string{
				"grpc-address=unix:/var/run/tracee.sock",
				"http-address=localhost:8080",
				"metrics",
				"pprof",
				"healthz",
				"pyroscope",
			},
		},
	}

	for _, tt := range tests {
		tt := tt

		t.Run(tt.name, func(t *testing.T) {
			got := tt.config.flags()
			if !slicesEqualIgnoreOrder(got, tt.expected) {
				t.Errorf("flags() = %v, want %v", got, tt.expected)
			}
		})
	}
}


//
// enrich
//

func TestEnrichConfigFlags(t *testing.T) {
	t.Parallel()

	tests := []struct {
		name     string
		config   EnrichConfig
		expected []string
	}{
		{
			name: "empty config",
			config: EnrichConfig{
				ContainerEnabled:          false,
				ContainerCgroupPath:       "",
				ContainerDockerSocket:     "",
				ContainerContainerdSocket: "",
				ContainerCrioSocket:       "",
				ContainerPodmanSocket:     "",
				ResolveFd:                 false,
				ExecHashEnabled:           false,
				ExecHashMode:              "",
				UserStackTrace:            false,
			},
			expected: []string{},
		},
		{
			name: "container enabled only",
			config: EnrichConfig{
				ContainerEnabled: true,
			},
			expected: []string{
				"container.enabled=true",
			},
		},
		{
			name: "container sockets only",
			config: EnrichConfig{
				ContainerDockerSocket:     "/var/run/docker.sock",
				ContainerContainerdSocket: "/var/run/containerd/containerd.sock",
				ContainerCrioSocket:       "/var/run/crio/crio.sock",
				ContainerPodmanSocket:     "/var/run/podman/podman.sock",
			},
			expected: []string{
				"container.docker.socket=/var/run/docker.sock",
				"container.containerd.socket=/var/run/containerd/containerd.sock",
				"container.crio.socket=/var/run/crio/crio.sock",
				"container.podman.socket=/var/run/podman/podman.sock",
			},
		},
		{
			name: "container cgroup path",
			config: EnrichConfig{
				ContainerCgroupPath: "/host/sys/fs/cgroup",
			},
			expected: []string{
				"container.cgroup.path=/host/sys/fs/cgroup",
			},
		},
		{
			name: "resolve-fd enabled",
			config: EnrichConfig{
				ResolveFd: true,
			},
			expected: []string{
				"resolve-fd=true",
			},
		},
		{
			name: "exec-hash enabled",
			config: EnrichConfig{
				ExecHashEnabled: true,
			},
			expected: []string{
				"exec-hash.enabled=true",
			},
		},
		{
			name: "exec-hash mode",
			config: EnrichConfig{
				ExecHashMode: "dev-inode",
			},
			expected: []string{
				"exec-hash.mode=dev-inode",
			},
		},
		{
			name: "user-stack-trace enabled",
			config: EnrichConfig{
				UserStackTrace: true,
			},
			expected: []string{
				"user-stack-trace=true",
			},
		},
		{
			name: "all options enabled",
			config: EnrichConfig{
				ContainerEnabled:          true,
				ContainerCgroupPath:       "/host/sys/fs/cgroup",
				ContainerDockerSocket:     "/var/run/docker.sock",
				ContainerContainerdSocket: "/var/run/containerd/containerd.sock",
				ContainerCrioSocket:       "/var/run/crio/crio.sock",
				ContainerPodmanSocket:     "/var/run/podman/podman.sock",
				ResolveFd:                 true,
				ExecHashEnabled:           true,
				ExecHashMode:              "dev-inode",
				UserStackTrace:            true,
			},
			expected: []string{
				"container.enabled=true",
				"container.cgroup.path=/host/sys/fs/cgroup",
				"container.docker.socket=/var/run/docker.sock",
				"container.containerd.socket=/var/run/containerd/containerd.sock",
				"container.crio.socket=/var/run/crio/crio.sock",
				"container.podman.socket=/var/run/podman/podman.sock",
				"resolve-fd=true",
				"exec-hash.enabled=true",
				"exec-hash.mode=dev-inode",
				"user-stack-trace=true",
			},
		},
		{
			name: "partial container configuration",
			config: EnrichConfig{
				ContainerEnabled:      true,
				ContainerDockerSocket: "/var/run/docker.sock",
				ResolveFd:             true,
			},
			expected: []string{
				"container.enabled=true",
				"container.docker.socket=/var/run/docker.sock",
				"resolve-fd=true",
			},
		},
	}

	for _, tt := range tests {
		tt := tt
		t.Run(tt.name, func(t *testing.T) {
			t.Parallel()
			got := tt.config.flags()
			if !slicesEqualIgnoreOrder(got, tt.expected) {
				t.Errorf("flags() = %v, want %v", got, tt.expected)
			}
		})
	}
}

//
// general
//

func TestGeneralConfigFlags(t *testing.T) {
	t.Parallel()

	tests := []struct {
		name     string
		config   GeneralConfig
		expected []string
	}{
		{
			name: "empty config",
			config: GeneralConfig{
				Workdir: "",
			},
			expected: []string{
				"workdir=",
			},
		},
		{
			name: "default workdir",
			config: GeneralConfig{
				Workdir: "/tmp/tracee",
			},
			expected: []string{
				"workdir=/tmp/tracee",
			},
		},
		{
			name: "custom workdir",
			config: GeneralConfig{
				Workdir: "/opt/tracee",
			},
			expected: []string{
				"workdir=/opt/tracee",
			},
		},
		{
			name: "workdir with custom path",
			config: GeneralConfig{
				Workdir: "/var/lib/tracee",
			},
			expected: []string{
				"workdir=/var/lib/tracee",
			},
		},
	}

	for _, tt := range tests {
		tt := tt

		t.Run(tt.name, func(t *testing.T) {
			t.Parallel()

			got := tt.config.flags()
			if !slicesEqualIgnoreOrder(got, tt.expected) {
				t.Errorf("flags() = %v, want %v", got, tt.expected)
			}
		})
	}
}

// slicesEqualIgnoreOrder compares two string slices, ignoring order
func slicesEqualIgnoreOrder(a, b []string) bool {
	if len(a) != len(b) {
		return false
	}

	sort.Strings(a)
	sort.Strings(b)
	for i := range a {
		if a[i] != b[i] {
			return false
		}
	}

	return true
}<|MERGE_RESOLUTION|>--- conflicted
+++ resolved
@@ -296,7 +296,6 @@
 			},
 		},
 		{
-<<<<<<< HEAD
 			name: "Test buffers configuration (cli flags)",
 			yamlContent: `
 buffers:
@@ -331,8 +330,6 @@
 			},
 		},
 		{
-			name: "server flag check",
-=======
 			name: "Test server configuration (cli flags)",
 			yamlContent: `
 server:
@@ -354,7 +351,6 @@
 		},
 		{
 			name: "Test server configuration (structured flags)",
->>>>>>> dd8d5cca
 			yamlContent: `
 server:
     http-address: localhost:8080
@@ -374,7 +370,6 @@
 			},
 		},
 		{
-<<<<<<< HEAD
 			name: "Test enrich configuration (cli flags)",
 			yamlContent: `
 enrich:
@@ -430,7 +425,9 @@
 				"exec-hash.enabled=true",
 				"exec-hash.mode=dev-inode",
 				"user-stack-trace=true",
-=======
+			},
+		},
+		{
 			name: "Test general configuration (cli flags)",
 			yamlContent: `
 general:
@@ -450,7 +447,6 @@
 			key: "general",
 			expectedFlags: []string{
 				"workdir=/opt/tracee",
->>>>>>> newGeneralFlag
 			},
 		},
 	}
