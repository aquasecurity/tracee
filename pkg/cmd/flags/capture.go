package flags

import (
	"errors"
	"fmt"
	"os"
	"path/filepath"
	"strconv"
	"strings"

	"github.com/aquasecurity/tracee/common/errfmt"
	"github.com/aquasecurity/tracee/common/logger"
	"github.com/aquasecurity/tracee/pkg/config"
)

func captureHelp() string {
	return `Capture artifacts that were written, executed or found to be suspicious.
Captured artifacts will appear in the 'output-path' directory.
Possible options:

[artifact:]write[=/path/prefix*]              capture written files. A filter can be given to only capture file writes whose path starts with some prefix (up to 50 characters). Up to 3 filters can be given.
[artifact:]read[=/path/prefix*]               capture read files. A filter can be given to only capture file reads whose path starts with some prefix (up to 50 characters). Up to 3 filters can be given.
[artifact:]exec                               capture executed files.
[artifact:]module                             capture loaded kernel modules.
[artifact:]bpf                                capture loaded BPF programs bytecode.
[artifact:]mem                                capture memory regions that had write+execute (w+x) protection, and then changed to execute (x) only.
[artifact:]network                            capture network traffic. Only TCP/UDP/ICMP protocols are currently supported.

dir:/path/to/dir                              path where tracee will save produced artifacts. the artifact will be saved into an 'out' subdirectory. (default: /tmp/tracee).
clear-dir                                     clear the captured artifacts output dir before starting (default: false).

Network:

pcap:[single,process,container,command]       capture separate pcap files organized by single file, files per processes, containers and/or commands
pcap-options:[none,filtered]                  network capturing options:
                                              - none (default): pcap files containing all packets (traced/filtered or not)
                                              - filtered: pcap files containing only traced/filtered packets
                                                          (user needs at least 1 net_packet event to be traced)
pcap-snaplen:[default, headers, max or SIZE]  sets captured payload from each packet:
                                              - default=96b (up to 96 bytes of payload if payload exists)
                                              - headers (up to layer 4, icmp & dns have full headers)
                                              - sizes ended in 'b' or 'kb' (for ipv4, ipv6, tcp, udp):
                                                256b, 512b, 1kb, 2kb, 4kb, ... (up to requested size)
                                              - max (entire packet)

File Capture Filters
Files capture upon read/write can be filtered to catch only specific IO operations.
The different filter types have logical 'and' between them, but logical 'or' between filters of the same type.
The filter is given in the following format - <read/write>:<filter_type>=<filter_value>
Filters types:
path               A filter for the file path prefix (up to 50 characters). Up to 3 filters can be given. Identical to using '<read/write>=/path/prefix*'.
type               A file type from the following options: 'regular', 'pipe', 'socket' and 'elf'.
fd                 The file descriptor of the file. Can be one of the three standards - 'stdin', 'stdout' and 'stderr'.


Examples:
  --capture exec                                           | capture executed files into the default output directory
  --capture exec --capture dir:/my/dir --capture clear-dir | delete /my/dir/out and then capture executed files into it
  --capture write=/usr/bin/* --capture write=/etc/*        | capture files that were written into anywhere under /usr/bin/ or /etc/
  --capture exec --output none                             | capture executed files into the default output directory not printing the stream of events
  --capture write:type=socket --capture write:fd=stdout    | capture file writes to socket files which are the 'stdout' of the writing process

Network Examples:
  --capture net (or network)                               | capture network traffic. default: single pcap file containing all packets (traced/filtered or not)
  --capture net --capture pcap:process,command             | capture network traffic, save pcap files for processes and commands
  --capture net --capture pcap-options:filtered            | capture network traffic. default: single pcap file containing only traced/filtered packets
  --capture net --capture pcap-snaplen:1kb                 | capture network traffic, single pcap file (default), capture up to 1kb from each packet payload
  --capture net --capture pcap-snaplen:max                 | capture network traffic, single pcap file (default), capture full sized packets
  --capture net --capture pcap-snaplen:headers             | capture network traffic, single pcap file (default), capture headers only
  --capture net --capture pcap-snaplen:default             | capture network traffic, single pcap file (default), capture headers + up to 96 bytes of payload
  --capture network --capture pcap:container,command       | capture network traffic, save pcap files for containers and commands

Network notes worth mentioning:

- Pcap files:
  - If you only specify --capture net, you will have a single file with all network traffic.
  - You may use pcap:xxx,yyy to have more than one pcap file, split by different means.

- Pcap options:
  - If you do not specify pcap-options (or set to none), you will capture ALL network traffic into your pcap files.
  - If you specify pcap-options:filtered, events being traced will define what network traffic will be captured.

- Snap Length:
  - If you do not specify a snaplen, the default is headers only (incomplete packets in tcpdump).
  - If you specify "max" as snaplen, you will get full packets contents (pcap files will be large).
  - If you specify "headers" as snaplen, you will only get L2/L3 headers in captured packets.
  - If you specify "headers" but trace for net_packet_dns events, L4 DNS header will be captured.
  - If you specify "headers" but trace for net_packet_http events, only L2/L3 headers will be captured.
`
}

<<<<<<< HEAD
const (
	captureInvalidFlag = "invalid capture flag: %s, run 'man capture' for more info"
)

// Capture (Deprecated)
// --capture file-write.enabled=<true/false> \
// --capture file-write.filters= (multiple allowed)
// --capture file-read.enabled=<true/false>
// --capture file-read.filters= (multiple allowed)
// --capture executable.enabled=<true/false>
// --capture kernel-modules.enabled=<true/false>
// --capture bpf-programs.enabled=<true/false>
// --capture memory-regions.enabled=<true/false>
// --capture network.enabled=<true/false>
// --capture network.pcap=<split_mode>
// --capture network.pcap-options=
// --capture network.pcap-snaplen=
// --capture dir.path= (default: /tmp/tracee)
// --capture dir.clear=<true/false> (default: false)

func NPrepareCapture(captureSlice []string, newBinary bool) (config.NCaptureConfig, error) {
	capture := config.NCaptureConfig{}

	for _, flag := range captureSlice {
		values := strings.Split(flag, "=")
		flagName := values[0]

		if len(values) != 2 && !isBoolCaptureFlag(flagName) {
			return config.NCaptureConfig{}, errfmt.Errorf(captureInvalidFlag, flagName)
		}

		if len(values) != 1 && isBoolFlag(flagName) {
			return config.NCaptureConfig{}, errfmt.Errorf(captureInvalidFlag, flagName)
		}

		switch flagName {
		case "file-write.enabled":
			capture.FileWrite.Enabled = true
		case "file-write.filters":
			capture.FileWrite.PathFilter = append(capture.FileWrite.PathFilter, values[1])
		case "file-read.enabled":
			capture.FileRead.Enabled = true
		case "file-read.filters":
			capture.FileRead.PathFilter = append(capture.FileRead.PathFilter, values[1])
		case "executable.enabled":
			capture.Executable = true
		case "kernel-modules.enabled":
			capture.KernelModules = true
		case "bpf-programs.enabled":
			capture.BpfPrograms = true
		case "memory-regions.enabled":
			capture.MemoryRegions = true
		case "network.enabled":
			capture.Network.Enabled = true
			// Default capture mode: a single pcap file with all traffic
			capture.Network.Single = true
			capture.Network.Length = 96 // default payload
		case "network.pcap":
			capture.Network.Single = false // remove default mode
			fields := strings.Split(values[1], ",")
			for _, field := range fields {
				switch field {
				case "single":
					capture.Network.Single = true
				case "process":
					capture.Network.Process = true
				case "container":
					capture.Network.Container = true
				case "command":
					capture.Network.Command = true
				default:
					return config.NCaptureConfig{}, errfmt.Errorf(captureInvalidFlag, flagName)
				}
			}
			capture.Network.Length = 96 // default payload
		case "network.pcap-options":
			switch strings.ToLower(values[1]) {
			case "none":
				capture.Network.Filtered = false
			case "filtered":
				capture.Network.Filtered = true
			default:
				return config.NCaptureConfig{}, errfmt.Errorf(captureInvalidFlag, flagName)
			}
		case "network.pcap-snaplen":
			snapLen, err := parseNetworkSnapLen(values[1])
			if err != nil {
				return config.NCaptureConfig{}, err
			}
			capture.Network.Length = snapLen
		case "dir.path":
			capture.Output.Path = values[1]
		case "dir.clear":
			capture.Output.Clear = true
		default:
			return config.NCaptureConfig{}, errfmt.Errorf(captureInvalidFlag, flagName)
		}
	}

	return capture, nil
}

func isBoolCaptureFlag(flag string) bool {
	return flag == "file-write.enabled" ||
		flag == "file-read.enabled" ||
		flag == "executable.enabled" ||
		flag == "kernel-modules.enabled" ||
		flag == "bpf-programs.enabled" ||
		flag == "memory-regions.enabled" ||
		flag == "network.enabled"
}

func PrepareCapture(captureSlice []string, newBinary bool) (config.CaptureConfig, error) {
=======
func PrepareCapture(captureSlice []string) (config.CaptureConfig, error) {
>>>>>>> 9092938d
	capture := config.CaptureConfig{}

	outDir := "/tmp/tracee"
	clearDir := false

	// TODO: refactor this to reduce control flow nesting
	// When done, reduce control-nesting rule to default "5" in .revive.toml
	for i := range captureSlice {
		c := captureSlice[i]
		if strings.HasPrefix(c, "artifact:write") ||
			strings.HasPrefix(c, "artifact:exec") ||
			strings.HasPrefix(c, "artifact:mem") ||
			strings.HasPrefix(c, "artifact:module") {
			c = strings.TrimPrefix(c, "artifact:")
		}
		if strings.HasPrefix(c, "write") {
			err := parseFileCaptureOption("write", c, &capture.FileWrite)
			if err != nil {
				return config.CaptureConfig{}, err
			}
		} else if strings.HasPrefix(c, "read") {
			err := parseFileCaptureOption("read", c, &capture.FileRead)
			if err != nil {
				return config.CaptureConfig{}, err
			}
		} else if c == "exec" {
			capture.Exec = true
		} else if c == "module" {
			capture.Module = true
		} else if c == "mem" {
			capture.Mem = true
		} else if c == "bpf" {
			capture.Bpf = true
		} else if c == "network" || c == "net" || c == "pcap" {
			// default capture mode: a single pcap file with all traffic
			capture.Net.CaptureSingle = true
			capture.Net.CaptureLength = 96 // default payload
		} else if strings.HasPrefix(c, "pcap:") {
			capture.Net.CaptureSingle = false // remove default mode
			scope := strings.TrimPrefix(c, "pcap:")
			fields := strings.Split(scope, ",")
			for _, field := range fields {
				if field == "single" {
					capture.Net.CaptureSingle = true
				}
				if field == "process" {
					capture.Net.CaptureProcess = true
				}
				if field == "container" {
					capture.Net.CaptureContainer = true
				}
				if field == "command" {
					capture.Net.CaptureCommand = true
				}
			}
			capture.Net.CaptureLength = 96 // default payload
		} else if strings.HasPrefix(c, "pcap-options:") {
			scope := strings.TrimPrefix(c, "pcap-options:")
			scope = strings.ToLower(scope) // normalize
			if scope == "none" {
				capture.Net.CaptureFiltered = false // proforma
			} else if scope == "filtered" {
				capture.Net.CaptureFiltered = true
			}
		} else if strings.HasPrefix(c, "pcap-snaplen:") {
			scope := strings.TrimPrefix(c, "pcap-snaplen:")

			snapLen, err := parseNetworkSnapLen(scope)
			if err != nil {
				return config.CaptureConfig{}, err
			}
			capture.Net.CaptureLength = uint32(snapLen) // of packet length to be captured in bytes
		} else if c == "clear-dir" {
			clearDir = true
		} else if strings.HasPrefix(c, "dir:") {
			outDir = strings.TrimPrefix(c, "dir:")
			if len(outDir) == 0 {
				return config.CaptureConfig{}, errfmt.Errorf("capture output dir cannot be empty")
			}
		} else {
			return config.CaptureConfig{}, errfmt.Errorf("invalid capture option specified, run 'tracee man capture' for more info")
		}
	}

	capture.OutputPath = filepath.Join(outDir, "out")
	if !clearDir {
		return capture, nil
	}

	if err := os.RemoveAll(capture.OutputPath); err != nil {
		logger.Warnw("Removing all", "error", err)
	}

	return capture, nil
}

// parseFileCaptureOption parse file capture cmdline argument option of all supported formats.
func parseFileCaptureOption(arg string, cap string, captureConfig *config.FileCaptureConfig) error {
	captureConfig.Capture = true
	if cap == arg {
		return nil
	}
	if strings.HasPrefix(cap, fmt.Sprintf("%s=", arg)) {
		cap = strings.Replace(cap, fmt.Sprintf("%s=", arg), fmt.Sprintf("%s:path=", arg), 1)
	}
	optAndValue := strings.SplitN(cap, ":", 2)
	if len(optAndValue) != 2 || optAndValue[0] != arg {
		return InvalidCaptureOptionError()
	}
	err := parseFileCaptureSubOption(optAndValue[1], captureConfig)
	return err
}

// parseFileCaptureSubOption parse file capture cmdline sub-option of the format '<sub-opt>=<value>' and update the
// configuration according to the value.
func parseFileCaptureSubOption(option string, captureConfig *config.FileCaptureConfig) error {
	optAndValue := strings.SplitN(option, "=", 2)
	if len(optAndValue) != 2 || len(optAndValue[1]) == 0 {
		return InvalidCaptureOptionError()
	}
	opt := optAndValue[0]
	value := optAndValue[1]
	switch opt {
	case "path":
		if !strings.HasSuffix(option, "*") {
			return errors.New("file path filter should end with *")
		}
		pathPrefix := strings.TrimSuffix(value, "*")
		if len(pathPrefix) == 0 {
			return errors.New("capture path filter cannot be empty")
		}
		captureConfig.PathFilter = append(captureConfig.PathFilter, pathPrefix)
	case "type":
		typeFilter := strings.TrimPrefix(option, "type=")
		filterFlag, err := parseFileCaptureType(typeFilter)
		if err != nil {
			return err
		}
		captureConfig.TypeFilter |= filterFlag
	case "fd":
		typeFilter := strings.TrimPrefix(option, "fd=")
		filterFlag, err := parseFileCaptureFDs(typeFilter)
		if err != nil {
			return err
		}
		captureConfig.TypeFilter |= filterFlag
	default:
		return fmt.Errorf("unrecognized file capture option: %s", opt)
	}

	return nil
}

var captureFileTypeStringToFlag = map[string]config.FileCaptureType{
	"pipe":    config.CapturePipeFiles,
	"socket":  config.CaptureSocketFiles,
	"regular": config.CaptureRegularFiles,
	"elf":     config.CaptureELFFiles,
}

// parseFileCaptureType parse file type string to its matching bit-flag value
func parseFileCaptureType(filter string) (config.FileCaptureType, error) {
	filterFlag, ok := captureFileTypeStringToFlag[filter]
	if ok {
		return filterFlag, nil
	}
	return 0, fmt.Errorf("unsupported file type filter value for capture - %s", filter)
}

var captureFDsStringToFlag = map[string]config.FileCaptureType{
	"stdin":  config.CaptureStdinFiles,
	"stdout": config.CaptureStdoutFiles,
	"stderr": config.CaptureStderrFiles,
}

// parseFileCaptureFDs parse file standard FD string to its matching bit-flag value
func parseFileCaptureFDs(filter string) (config.FileCaptureType, error) {
	filterFlag, ok := captureFDsStringToFlag[filter]
	if ok {
		return filterFlag, nil
	}
	return 0, fmt.Errorf("unsupported file FD filter value for capture - %s", filter)
}

func parseNetworkSnapLen(scope string) (uint32, error) {
	var amount uint64
	var err error
	scope = strings.ToLower(scope) // normalize
	if scope == "default" {
		amount = 96 // default payload
	} else if scope == "max" {
		amount = (1 << 16) - 1 // max length for IP packets
	} else if scope == "headers" {
		amount = 0 // sets headers only length for capturing (default)
	} else if strings.HasSuffix(scope, "kb") ||
		strings.HasSuffix(scope, "k") {
		scope = strings.TrimSuffix(scope, "kb")
		scope = strings.TrimSuffix(scope, "k")
		amount, err = strconv.ParseUint(scope, 10, 64)
		amount *= 1024 // result in bytes
	} else if strings.HasSuffix(scope, "b") {
		scope = strings.TrimSuffix(scope, "b")
		amount, err = strconv.ParseUint(scope, 10, 64)
	} else {
		return 0, errfmt.Errorf("could not parse pcap snaplen: missing b or kb ?")
	}
	if err != nil {
		return 0, errfmt.Errorf("could not parse pcap snaplen: %v", err)
	}
	if amount >= (1 << 16) {
		amount = (1 << 16) - 1
	}

	return uint32(amount), nil
}<|MERGE_RESOLUTION|>--- conflicted
+++ resolved
@@ -89,7 +89,6 @@
 `
 }
 
-<<<<<<< HEAD
 const (
 	captureInvalidFlag = "invalid capture flag: %s, run 'man capture' for more info"
 )
@@ -110,7 +109,7 @@
 // --capture dir.path= (default: /tmp/tracee)
 // --capture dir.clear=<true/false> (default: false)
 
-func NPrepareCapture(captureSlice []string, newBinary bool) (config.NCaptureConfig, error) {
+func NPrepareCapture(captureSlice []string) (config.NCaptureConfig, error) {
 	capture := config.NCaptureConfig{}
 
 	for _, flag := range captureSlice {
@@ -202,10 +201,7 @@
 		flag == "network.enabled"
 }
 
-func PrepareCapture(captureSlice []string, newBinary bool) (config.CaptureConfig, error) {
-=======
 func PrepareCapture(captureSlice []string) (config.CaptureConfig, error) {
->>>>>>> 9092938d
 	capture := config.CaptureConfig{}
 
 	outDir := "/tmp/tracee"
