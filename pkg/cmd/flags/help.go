package flags

import (
	"fmt"
	"os"

	"github.com/urfave/cli/v2"
)

// PrintAndExitIfHelp checks if any of the help flags are set and prints the relevant help message.
// It is used only by the old binary (tracee-ebpf).
func PrintAndExitIfHelp(ctx *cli.Context) {
	keys := []string{
		"proctree",
		"capture",
		"scope",
		"events",
		"output",
		"capabilities",
		"log",
		"buffers",
		"enrich",
		"general",
	}

	for _, k := range keys {
		if checkIsHelp(ctx, k) {
			fmt.Print(GetHelpString(k))
			os.Exit(0)
		}
	}
}

// checkIsHelp checks if a flag value is set as "help"
func checkIsHelp(ctx *cli.Context, k string) bool {
	values := ctx.StringSlice(k)
	v := ""
	if len(values) == 1 {
		v = values[0]
	} else {
		v = ctx.String(k)
	}

	return v == "help"
}

func GetHelpString(key string) string {
	switch key {
	case "config":
		return configHelp()
<<<<<<< HEAD
	case "proctree":
		return procTreeHelp()
=======
	case "containers":
		return containersHelp()
	case "stores":
		return storesHelp()
>>>>>>> 326ef064
	case "capture":
		return captureHelp()
	case "scope":
		return scopeHelp()
	case "events":
		return eventsHelp()
	case "output":
		return outputHelp()
	case "capabilities":
		return capabilitiesHelp()
	case "log":
		return logHelp()
	case "buffers":
		return buffersFlagHelp()
	case "enrich":
		return enrichmentHelp()
	case "general":
		return generalHelp()
	}
	return ""
}<|MERGE_RESOLUTION|>--- conflicted
+++ resolved
@@ -48,15 +48,8 @@
 	switch key {
 	case "config":
 		return configHelp()
-<<<<<<< HEAD
-	case "proctree":
-		return procTreeHelp()
-=======
-	case "containers":
-		return containersHelp()
 	case "stores":
 		return storesHelp()
->>>>>>> 326ef064
 	case "capture":
 		return captureHelp()
 	case "scope":
